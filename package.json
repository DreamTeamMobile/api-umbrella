{
<<<<<<< HEAD
  "name": "api-umbrella-gatekeeper",
  "description": "A custom reverse proxy to control access to your APIs. Performs API key validation, request rate limiting, and gathers analytics.",
  "version": "0.8.7",
=======
  "name": "api-umbrella-router",
  "description": "",
  "version": "0.8.0-pre1",
>>>>>>> d7aa58f3
  "engines": ">= 0.8.0",
  "author": "Nick Muerdter <nick.muerdter@nrel.gov>",
  "main": "./lib/api-umbrella-gatekeeper",
  "bin": {
    "api-umbrella": "./bin/api-umbrella",
    "api-umbrella-config-reloader": "./bin/api-umbrella-config-reloader",
    "api-umbrella-distributed-rate-limits-sync": "./bin/api-umbrella-distributed-rate-limits-sync",
    "api-umbrella-gatekeeper": "./bin/api-umbrella-gatekeeper",
    "api-umbrella-log-processor": "./bin/api-umbrella-log-processor",
    "api-umbrella-router-log-listener": "./bin/api-umbrella-router-log-listener"
  },
  "scripts": {
    "test": "grunt"
  },
  "dependencies": {
    "api-umbrella-config": "0.2.4",
<<<<<<< HEAD
    "async": "0.9.0",
    "basic-auth": "1.0.0",
=======
    "api-umbrella-gatekeeper": "0.8.7",
    "async": "0.9.0",
>>>>>>> d7aa58f3
    "bunyan": "1.2.1",
    "bunyan-rollbar": "0.1.0",
    "cli-color": "0.3.2",
    "clone": "0.1.18",
    "connect": "2.26.2",
    "connect-base": "0.1.7",
    "csv": "0.3.6",
<<<<<<< HEAD
    "csv-string": "2.2.2",
=======
    "diff": "1.3.2",
>>>>>>> d7aa58f3
    "east": "0.2.3",
    "east-mongo": "0.1.2",
    "elasticsearch": "2.4.3",
    "escape-regexp": "0.0.1",
    "fivebeans": "1.1.1",
    "forever": "0.13.0",
    "forever-monitor": "1.5.2",
    "fs-extra": "0.12.0",
    "geoip-lite": "1.1.4",
    "glob": "4.2.1",
    "glossy": "0.1.6",
    "handlebars": "1.3.0",
<<<<<<< HEAD
    "hiredis": "0.1.17",
    "http-proxy": "0.10.4",
=======
>>>>>>> d7aa58f3
    "ipaddr.js": "0.1.5",
    "js-yaml": "3.2.3",
    "kexec": "0.2.0",
    "lodash": "2.4.1",
<<<<<<< HEAD
    "lru-cache": "2.5.0",
    "mime": "1.2.11",
=======
    "meminfo": "0.0.0",
>>>>>>> d7aa58f3
    "mkdirp": "0.5.0",
    "moment": "2.8.4",
    "mongoose": "3.8.25",
    "native-dns": "0.7.0",
    "negotiator": "0.4.9",
    "node-uuid": "1.4.1",
    "nomnom": "1.8.1",
    "object-extend": "0.5.0",
    "posix": "1.0.4",
<<<<<<< HEAD
    "procps": "0.4.1",
    "proxy-addr": "1.0.3",
=======
>>>>>>> d7aa58f3
    "redis": "0.12.1",
    "request": "2.45.0",
    "rollbar": "0.4.0",
    "route-pattern": "0.0.6",
    "simpleflake": "0.1.3",
    "supervisord": "0.0.4",
    "tail": "0.4.0",
    "traverse": "0.6.6",
    "uas-parser": "0.2.2",
    "various-cluster": "0.1.10"
  },
  "devDependencies": {
    "basic-auth-connect": "1.0.0",
    "blanket": "1.1.6",
    "body-parser": "1.9.2",
    "chai": "2.2.0",
    "compression": "1.2.0",
    "connect-busboy": "0.0.2",
    "coveralls": "2.11.2",
    "csv": "0.3.6",
    "curler": "0.0.5",
<<<<<<< HEAD
=======
    "elasticdump": "0.12.0",
>>>>>>> d7aa58f3
    "express": "4.10.2",
    "factory-lady": "0.1.0",
    "forever-monitor": "1.5.2",
    "grunt": "0.4.5",
    "grunt-cli": "0.1.13",
    "grunt-contrib-jshint": "0.11.1",
    "grunt-mocha-test": "0.12.7",
<<<<<<< HEAD
    "grunt-shell": "1.1.2",
    "ipplusplus": "0.0.2",
    "jshint-stylish": "1.0.0",
    "mocha": "2.2.4",
    "mocha-lcov-reporter": "0.0.2",
    "mongodb": "1.4.34",
=======
    "ipplusplus": "0.0.2",
    "jshint-stylish": "1.0.1",
    "mocha": "2.2.4",
>>>>>>> d7aa58f3
    "multer": "0.1.6",
    "mversion": "1.8.0",
    "node-uuid": "1.4.1",
    "randomstring": "1.0.3",
    "request": "2.48.0",
    "rimraf": "2.2.8",
    "sinon": "1.14.1",
    "stream-tk": "0.3.1",
    "temp": "0.8.1",
    "timekeeper": "0.0.5",
    "xml2js": "0.4.4"
  },
  "repository": {
    "type": "git",
    "url": "https://github.com/NREL/api-umbrella-gatekeeper.git"
  },
  "license": "MIT",
  "config": {
    "blanket": {
      "pattern": "/lib/",
      "data-cover-never": [
        "test",
        "node_modules"
      ]
    }
  }
}<|MERGE_RESOLUTION|>--- conflicted
+++ resolved
@@ -1,13 +1,7 @@
 {
-<<<<<<< HEAD
   "name": "api-umbrella-gatekeeper",
   "description": "A custom reverse proxy to control access to your APIs. Performs API key validation, request rate limiting, and gathers analytics.",
   "version": "0.8.7",
-=======
-  "name": "api-umbrella-router",
-  "description": "",
-  "version": "0.8.0-pre1",
->>>>>>> d7aa58f3
   "engines": ">= 0.8.0",
   "author": "Nick Muerdter <nick.muerdter@nrel.gov>",
   "main": "./lib/api-umbrella-gatekeeper",
@@ -24,13 +18,8 @@
   },
   "dependencies": {
     "api-umbrella-config": "0.2.4",
-<<<<<<< HEAD
     "async": "0.9.0",
     "basic-auth": "1.0.0",
-=======
-    "api-umbrella-gatekeeper": "0.8.7",
-    "async": "0.9.0",
->>>>>>> d7aa58f3
     "bunyan": "1.2.1",
     "bunyan-rollbar": "0.1.0",
     "cli-color": "0.3.2",
@@ -38,11 +27,8 @@
     "connect": "2.26.2",
     "connect-base": "0.1.7",
     "csv": "0.3.6",
-<<<<<<< HEAD
     "csv-string": "2.2.2",
-=======
     "diff": "1.3.2",
->>>>>>> d7aa58f3
     "east": "0.2.3",
     "east-mongo": "0.1.2",
     "elasticsearch": "2.4.3",
@@ -55,21 +41,15 @@
     "glob": "4.2.1",
     "glossy": "0.1.6",
     "handlebars": "1.3.0",
-<<<<<<< HEAD
     "hiredis": "0.1.17",
     "http-proxy": "0.10.4",
-=======
->>>>>>> d7aa58f3
     "ipaddr.js": "0.1.5",
     "js-yaml": "3.2.3",
     "kexec": "0.2.0",
     "lodash": "2.4.1",
-<<<<<<< HEAD
     "lru-cache": "2.5.0",
+    "meminfo": "0.0.0",
     "mime": "1.2.11",
-=======
-    "meminfo": "0.0.0",
->>>>>>> d7aa58f3
     "mkdirp": "0.5.0",
     "moment": "2.8.4",
     "mongoose": "3.8.25",
@@ -79,11 +59,7 @@
     "nomnom": "1.8.1",
     "object-extend": "0.5.0",
     "posix": "1.0.4",
-<<<<<<< HEAD
-    "procps": "0.4.1",
     "proxy-addr": "1.0.3",
-=======
->>>>>>> d7aa58f3
     "redis": "0.12.1",
     "request": "2.45.0",
     "rollbar": "0.4.0",
@@ -105,10 +81,7 @@
     "coveralls": "2.11.2",
     "csv": "0.3.6",
     "curler": "0.0.5",
-<<<<<<< HEAD
-=======
     "elasticdump": "0.12.0",
->>>>>>> d7aa58f3
     "express": "4.10.2",
     "factory-lady": "0.1.0",
     "forever-monitor": "1.5.2",
@@ -116,18 +89,12 @@
     "grunt-cli": "0.1.13",
     "grunt-contrib-jshint": "0.11.1",
     "grunt-mocha-test": "0.12.7",
-<<<<<<< HEAD
     "grunt-shell": "1.1.2",
     "ipplusplus": "0.0.2",
-    "jshint-stylish": "1.0.0",
+    "jshint-stylish": "1.0.1",
     "mocha": "2.2.4",
     "mocha-lcov-reporter": "0.0.2",
     "mongodb": "1.4.34",
-=======
-    "ipplusplus": "0.0.2",
-    "jshint-stylish": "1.0.1",
-    "mocha": "2.2.4",
->>>>>>> d7aa58f3
     "multer": "0.1.6",
     "mversion": "1.8.0",
     "node-uuid": "1.4.1",
