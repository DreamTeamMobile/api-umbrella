--- conflicted
+++ resolved
@@ -22,17 +22,11 @@
     "basic-auth": "1.0.0",
     "bunyan": "1.2.1",
     "bunyan-rollbar": "0.1.0",
-<<<<<<< HEAD
     "cli-color": "0.3.2",
     "clone": "0.1.18",
     "connect": "2.26.2",
     "connect-base": "0.1.7",
     "csv": "0.3.6",
-=======
-    "clone": "0.1.18",
-    "connect": "2.26.2",
-    "connect-base": "0.1.7",
->>>>>>> 15a6945d
     "csv-string": "2.2.2",
     "east": "0.2.3",
     "east-mongo": "0.1.2",
@@ -56,12 +50,8 @@
     "mime": "1.2.11",
     "mkdirp": "0.5.0",
     "moment": "2.8.4",
-<<<<<<< HEAD
-    "mongoose": "3.8.19",
+    "mongoose": "3.8.25",
     "native-dns": "0.7.0",
-=======
-    "mongoose": "3.8.25",
->>>>>>> 15a6945d
     "negotiator": "0.4.9",
     "node-uuid": "1.4.1",
     "nomnom": "1.8.1",
@@ -84,13 +74,9 @@
     "basic-auth-connect": "1.0.0",
     "blanket": "1.1.6",
     "body-parser": "1.9.2",
-<<<<<<< HEAD
-    "chai": "1.10.0",
+    "chai": "2.2.0",
     "compression": "1.2.0",
     "connect-busboy": "0.0.2",
-=======
-    "chai": "2.2.0",
->>>>>>> 15a6945d
     "coveralls": "2.11.2",
     "csv": "0.3.6",
     "curler": "0.0.5",
@@ -103,28 +89,19 @@
     "grunt-mocha-test": "0.12.7",
     "grunt-shell": "1.1.2",
     "ipplusplus": "0.0.2",
-<<<<<<< HEAD
     "jshint-stylish": "1.0.0",
-    "mocha-lcov-reporter": "0.0.1",
-    "mongodb": "1.4.22",
-    "multer": "0.1.6",
-=======
     "mocha": "2.2.4",
     "mocha-lcov-reporter": "0.0.2",
     "mongodb": "1.4.34",
->>>>>>> 15a6945d
+    "multer": "0.1.6",
     "mversion": "1.8.0",
     "node-uuid": "1.4.1",
     "randomstring": "1.0.3",
     "request": "2.48.0",
-<<<<<<< HEAD
     "rimraf": "2.2.8",
-    "sinon": "1.12.1",
+    "sinon": "1.14.1",
     "stream-tk": "0.3.1",
     "temp": "0.8.1",
-=======
-    "sinon": "1.14.1",
->>>>>>> 15a6945d
     "timekeeper": "0.0.5",
     "xml2js": "0.4.4"
   },
