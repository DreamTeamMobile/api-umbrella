local _M = {}

local elasticsearch_query = require("api-umbrella.utils.elasticsearch").query
local interval_lock = require "api-umbrella.utils.interval_lock"

local delay = 3600  -- in seconds

<<<<<<< HEAD
local elasticsearch_host = config["elasticsearch"]["hosts"][1]

function _M.wait_for_elasticsearch()
  local httpc = http.new()
=======
local function wait_for_elasticsearch()
>>>>>>> c58d3937
  local elasticsearch_alive = false
  local wait_time = 0
  local sleep_time = 0.5
  local max_time = 60
  repeat
    local res, err = elasticsearch_query("/_cluster/health")
    if err then
      ngx.log(ngx.NOTICE, "failed to fetch cluster health from elasticsearch (this is expected if elasticsearch is starting up at the same time): ", err)
    elseif res.body_json and res.body_json["status"] == "yellow" or res.body_json["status"] == "green" then
      elasticsearch_alive = true
    end

    if not elasticsearch_alive then
      ngx.sleep(sleep_time)
      wait_time = wait_time + sleep_time
    end
  until elasticsearch_alive or wait_time > max_time

  if elasticsearch_alive then
    return true, nil
  else
    return false, "elasticsearch was not ready within " .. max_time  .."s"
  end
end

function _M.create_templates()
  -- Template creation only needs to be run once on startup or reload.
  local created = ngx.shared.active_config:get("elasticsearch_templates_created")
  if created then return end

  if elasticsearch_templates then
    for _, template in ipairs(elasticsearch_templates) do
      local _, err = elasticsearch_query("/_template/" .. template["id"], {
        method = "PUT",
        body = template["template"],
      })
      if err then
        ngx.log(ngx.ERR, "failed to update elasticsearch template: ", err)
      end
    end
  end

  ngx.shared.active_config:set("elasticsearch_templates_created", true)
end

function _M.create_aliases()
  local today = os.date("!%Y-%m", ngx.time())
  local tomorrow = os.date("!%Y-%m", ngx.time() + 86400)

  local aliases = {
    {
      alias = "api-umbrella-logs-" .. today,
      index = "api-umbrella-logs-v" .. config["elasticsearch"]["template_version"] .. "-" .. today,
    },
    {
      alias = "api-umbrella-logs-write-" .. today,
      index = "api-umbrella-logs-v" .. config["elasticsearch"]["template_version"] .. "-" .. today,
    },
  }

  -- Create the aliases needed for the next day if we're at the end of the
  -- month.
  if tomorrow ~= today then
    table.insert(aliases, {
      alias = "api-umbrella-logs-" .. tomorrow,
      index = "api-umbrella-logs-v" .. config["elasticsearch"]["template_version"] .. "-" .. tomorrow,
    })
    table.insert(aliases, {
      alias = "api-umbrella-logs-write-" .. tomorrow,
      index = "api-umbrella-logs-v" .. config["elasticsearch"]["template_version"] .. "-" .. tomorrow,
    })
  end

  for _, alias in ipairs(aliases) do
    -- Only create aliases if they don't already exist.
    local exists_res, exists_err = elasticsearch_query("/_alias/" .. alias["alias"], {
      method = "HEAD",
    })
    if exists_err then
      ngx.log(ngx.ERR, "failed to check elasticsearch index alias: ", exists_err)
    elseif exists_res.status == 404 then
      -- Make sure the index exists.
      local _, create_err = elasticsearch_query("/" .. alias["index"], {
        method = "PUT",
      })
      if create_err then
        ngx.log(ngx.ERR, "failed to create elasticsearch index: ", create_err)
      end

      -- Create the alias for the index.
      local _, alias_err = elasticsearch_query("/" .. alias["index"] .. "/_alias/" .. alias["alias"], {
        method = "PUT",
      })
      if alias_err then
        ngx.log(ngx.ERR, "failed to create elasticsearch index alias: ", alias_err)
      end
    end
  end
end

local function setup()
  local _, err = _M.wait_for_elasticsearch()
  if not err then
    _M.create_templates()
    _M.create_aliases()
  else
    ngx.log(ngx.ERR, "timed out waiting for eleasticsearch before setup, rerunning...")
    ngx.sleep(5)
    setup()
  end
end

function _M.spawn()
  interval_lock.repeat_with_mutex('elasticsearch_index_setup', delay, setup)
end

return _M<|MERGE_RESOLUTION|>--- conflicted
+++ resolved
@@ -5,14 +5,7 @@
 
 local delay = 3600  -- in seconds
 
-<<<<<<< HEAD
-local elasticsearch_host = config["elasticsearch"]["hosts"][1]
-
 function _M.wait_for_elasticsearch()
-  local httpc = http.new()
-=======
-local function wait_for_elasticsearch()
->>>>>>> c58d3937
   local elasticsearch_alive = false
   local wait_time = 0
   local sleep_time = 0.5
