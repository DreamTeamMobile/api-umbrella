--- conflicted
+++ resolved
@@ -10,26 +10,16 @@
   end
 
   def test_permits_superuser_assign_any_role
-<<<<<<< HEAD
-    FactoryGirl.create(:google_api_backend)
-    FactoryGirl.create(:yahoo_api_backend)
-    existing_roles = ApiRole.all_ids
-=======
-    FactoryBot.create(:google_api)
-    FactoryBot.create(:yahoo_api)
-    existing_roles = ApiUserRole.all
->>>>>>> 8f480d0a
+    FactoryBot.create(:google_api_backend)
+    FactoryBot.create(:yahoo_api_backend)
+    existing_roles = ApiRole.all_ids
     assert_includes(existing_roles, "google-write")
     assert_includes(existing_roles, "yahoo-write")
     refute_includes(existing_roles, "new-write#{unique_test_id}")
 
     admin = FactoryBot.create(:admin)
     attr_overrides = {
-<<<<<<< HEAD
-      :settings => FactoryGirl.attributes_for(:api_backend_settings, {
-=======
-      :settings => FactoryBot.attributes_for(:api_setting, {
->>>>>>> 8f480d0a
+      :settings => FactoryBot.attributes_for(:api_backend_settings, {
         :required_roles => [
           "test-write",
           "google-write",
@@ -39,13 +29,8 @@
         ],
       }),
       :sub_settings => [
-<<<<<<< HEAD
-        FactoryGirl.attributes_for(:api_backend_sub_url_settings, {
-          :settings => FactoryGirl.attributes_for(:api_backend_settings, {
-=======
-        FactoryBot.attributes_for(:api_sub_setting, {
-          :settings => FactoryBot.attributes_for(:api_setting, {
->>>>>>> 8f480d0a
+        FactoryBot.attributes_for(:api_backend_sub_url_settings, {
+          :settings => FactoryBot.attributes_for(:api_backend_settings, {
             :required_roles => [
               "test-write",
               "google-write",
@@ -64,23 +49,14 @@
   def test_permits_limited_admin_assign_unused_role
     admin = FactoryBot.create(:limited_admin, :groups => [FactoryBot.create(:google_admin_group, :backend_manage_permission)])
     attr_overrides = {
-<<<<<<< HEAD
-      :settings => FactoryGirl.attributes_for(:api_backend_settings, {
-=======
-      :settings => FactoryBot.attributes_for(:api_setting, {
->>>>>>> 8f480d0a
+      :settings => FactoryBot.attributes_for(:api_backend_settings, {
         :required_roles => [
           "new-settings-role#{unique_test_id}#{rand(999_999)}",
         ],
       }),
       :sub_settings => [
-<<<<<<< HEAD
-        FactoryGirl.attributes_for(:api_backend_sub_url_settings, {
-          :settings => FactoryGirl.attributes_for(:api_backend_settings, {
-=======
-        FactoryBot.attributes_for(:api_sub_setting, {
-          :settings => FactoryBot.attributes_for(:api_setting, {
->>>>>>> 8f480d0a
+        FactoryBot.attributes_for(:api_backend_sub_url_settings, {
+          :settings => FactoryBot.attributes_for(:api_backend_settings, {
             :required_roles => [
               "new-sub-settings-role#{unique_test_id}#{rand(999_999)}",
             ],
@@ -93,13 +69,8 @@
   end
 
   def test_permits_limited_admin_assign_role_within_scope
-<<<<<<< HEAD
-    FactoryGirl.create(:google_api_backend, {
-      :settings => FactoryGirl.build(:api_backend_settings, {
-=======
-    FactoryBot.create(:google_api, {
-      :settings => FactoryBot.attributes_for(:api_setting, {
->>>>>>> 8f480d0a
+    FactoryBot.create(:google_api_backend, {
+      :settings => FactoryBot.build(:api_backend_settings, {
         :required_roles => [
           "google2-write",
         ],
@@ -111,23 +82,14 @@
 
     admin = FactoryBot.create(:limited_admin, :groups => [FactoryBot.create(:google_admin_group, :backend_manage_permission)])
     attr_overrides = {
-<<<<<<< HEAD
-      :settings => FactoryGirl.attributes_for(:api_backend_settings, {
-=======
-      :settings => FactoryBot.attributes_for(:api_setting, {
->>>>>>> 8f480d0a
+      :settings => FactoryBot.attributes_for(:api_backend_settings, {
         :required_roles => [
           "google2-write",
         ],
       }),
       :sub_settings => [
-<<<<<<< HEAD
-        FactoryGirl.attributes_for(:api_backend_sub_url_settings, {
-          :settings => FactoryGirl.attributes_for(:api_backend_settings, {
-=======
-        FactoryBot.attributes_for(:api_sub_setting, {
-          :settings => FactoryBot.attributes_for(:api_setting, {
->>>>>>> 8f480d0a
+        FactoryBot.attributes_for(:api_backend_sub_url_settings, {
+          :settings => FactoryBot.attributes_for(:api_backend_settings, {
             :required_roles => [
               "google2-write",
             ],
@@ -140,22 +102,13 @@
   end
 
   def test_forbids_limited_admin_assign_role_outside_scope
-<<<<<<< HEAD
-    FactoryGirl.create(:yahoo_api_backend)
-    existing_roles = ApiRole.all_ids
-=======
-    FactoryBot.create(:yahoo_api)
-    existing_roles = ApiUserRole.all
->>>>>>> 8f480d0a
+    FactoryBot.create(:yahoo_api_backend)
+    existing_roles = ApiRole.all_ids
     assert_includes(existing_roles, "yahoo-write")
 
     admin = FactoryBot.create(:limited_admin, :groups => [FactoryBot.create(:google_admin_group, :backend_manage_permission)])
     attr_overrides = {
-<<<<<<< HEAD
-      :settings => FactoryGirl.attributes_for(:api_backend_settings, {
-=======
-      :settings => FactoryBot.attributes_for(:api_setting, {
->>>>>>> 8f480d0a
+      :settings => FactoryBot.attributes_for(:api_backend_settings, {
         :required_roles => [
           "yahoo-write",
         ],
@@ -166,25 +119,15 @@
   end
 
   def test_forbids_limited_admin_assign_sub_setting_role_outside_scope
-<<<<<<< HEAD
-    FactoryGirl.create(:yahoo_api_backend)
-    existing_roles = ApiRole.all_ids
-=======
-    FactoryBot.create(:yahoo_api)
-    existing_roles = ApiUserRole.all
->>>>>>> 8f480d0a
+    FactoryBot.create(:yahoo_api_backend)
+    existing_roles = ApiRole.all_ids
     assert_includes(existing_roles, "yahoo-write")
 
     admin = FactoryBot.create(:limited_admin, :groups => [FactoryBot.create(:google_admin_group, :backend_manage_permission)])
     attr_overrides = {
       :sub_settings => [
-<<<<<<< HEAD
-        FactoryGirl.attributes_for(:api_backend_sub_url_settings, {
-          :settings => FactoryGirl.attributes_for(:api_backend_settings, {
-=======
-        FactoryBot.attributes_for(:api_sub_setting, {
-          :settings => FactoryBot.attributes_for(:api_setting, {
->>>>>>> 8f480d0a
+        FactoryBot.attributes_for(:api_backend_sub_url_settings, {
+          :settings => FactoryBot.attributes_for(:api_backend_settings, {
             :required_roles => [
               "yahoo-write",
             ],
@@ -197,23 +140,14 @@
   end
 
   def test_forbids_limited_admin_assign_role_partial_access
-<<<<<<< HEAD
-    FactoryGirl.create(:google_extra_url_match_api_backend)
-    existing_roles = ApiRole.all_ids
-=======
-    FactoryBot.create(:google_extra_url_match_api)
-    existing_roles = ApiUserRole.all
->>>>>>> 8f480d0a
+    FactoryBot.create(:google_extra_url_match_api_backend)
+    existing_roles = ApiRole.all_ids
     assert_includes(existing_roles, "google-extra-write")
     assert_includes(existing_roles, "google-write")
 
     admin = FactoryBot.create(:limited_admin, :groups => [FactoryBot.create(:google_admin_group, :backend_manage_permission)])
     attr_overrides = {
-<<<<<<< HEAD
-      :settings => FactoryGirl.attributes_for(:api_backend_settings, {
-=======
-      :settings => FactoryBot.attributes_for(:api_setting, {
->>>>>>> 8f480d0a
+      :settings => FactoryBot.attributes_for(:api_backend_settings, {
         :required_roles => [
           "google-extra-write",
         ],
@@ -226,11 +160,7 @@
   def test_forbids_limited_admin_create_new_api_umbrella_roles
     admin = FactoryBot.create(:limited_admin, :groups => [FactoryBot.create(:google_admin_group, :backend_manage_permission)])
     attr_overrides = {
-<<<<<<< HEAD
-      :settings => FactoryGirl.attributes_for(:api_backend_settings, {
-=======
-      :settings => FactoryBot.attributes_for(:api_setting, {
->>>>>>> 8f480d0a
+      :settings => FactoryBot.attributes_for(:api_backend_settings, {
         :required_roles => [
           "api-umbrella#{rand(999_999)}",
         ],
@@ -243,11 +173,7 @@
   def test_permits_superuser_create_new_api_umbrella_roles
     admin = FactoryBot.create(:admin)
     attr_overrides = {
-<<<<<<< HEAD
-      :settings => FactoryGirl.attributes_for(:api_backend_settings, {
-=======
-      :settings => FactoryBot.attributes_for(:api_setting, {
->>>>>>> 8f480d0a
+      :settings => FactoryBot.attributes_for(:api_backend_settings, {
         :required_roles => [
           "api-umbrella#{unique_test_id}#{rand(999_999)}",
         ],
