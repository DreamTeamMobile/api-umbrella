module ApiUmbrellaTestHelpers
  module Logging
    private

    def log_http_options
      http_options.deep_merge({
        :headers => {
          "User-Agent" => unique_test_id.downcase,
          "X-Api-Umbrella-Test-Return-Request-Id" => "true",
        },
      })
    end

    def wait_for_log(response, options = {})
      options[:timeout] ||= 15

      # We prefer to fetch the log based on the unique request ID. However, for
      # some tests, this isn't part of the response (for example, when testing
      # what happens when the client cancels the request before receiving a
      # response). So in those cases, fall back to looking the log up by the
      # unique user agent that was part of the initial request.
      request_id = response.headers["x-api-umbrella-test-request-id"]
      if(options[:lookup_by_unique_user_agent])
        refute(request_id)
        assert_equal(unique_test_id.downcase, response.request.options[:headers]["User-Agent"])
        query = { :term => { :request_user_agent => unique_test_id.downcase } }
      else
        assert_kind_of(String, request_id)
        assert_equal(20, request_id.length)
        query = { :ids => { :values => [request_id] } }
      end

      begin
        Timeout.timeout(options[:timeout]) do
          loop do
            result = LogItem.gateway.client.search({
              :index => "_all",
              :type => "log",
              :body => {
                :query => query,
              },
            })

            if(result && result["hits"] && result["hits"]["total"] >= 1)
              if(result["hits"]["total"] > 1)
                raise "Found more than 1 log result for query. This should not happen. Query: #{query.inspect} Result: #{result.inspect}"
              end

              return {
                :result => result,
                :hit => result["hits"]["hits"][0],
                :hit_source => result["hits"]["hits"][0]["_source"],
              }
            end

            sleep 0.1
          end
        end
      rescue Timeout::Error
        raise Timeout::Error, "Log not found: #{query.inspect}"
      end
    end

    def assert_logs_base_fields(record, user = nil)
      assert_kind_of(Numeric, record["request_at"])
      assert_match(/\A\d{13}\z/, record["request_at"].to_s)
      assert_kind_of(Array, record["request_hierarchy"])
      assert_operator(record["request_hierarchy"].length, :>=, 1)
      assert_equal("127.0.0.1:9080", record["request_host"])
      assert_match(/\A\d+\.\d+\.\d+\.\d+\z/, record["request_ip"])
      assert_equal("GET", record["request_method"])
      assert_kind_of(String, record["request_path"])
      assert_operator(record["request_path"].length, :>=, 1)
      assert_equal("http", record["request_scheme"])
      assert_kind_of(Numeric, record["request_size"])
      assert_kind_of(Numeric, record["response_size"])
      assert_kind_of(Numeric, record["response_status"])
      assert_kind_of(Numeric, record["response_time"])

      if(user)
        assert_equal(user.api_key, record["api_key"])
        assert_equal(user.email, record["user_email"])
        assert_equal(user.id, record["user_id"])
        assert_equal("seed", record["user_registration_source"])
      end
    end

    def assert_logged_url(expected_url, record)
      logged_url = "#{record["request_scheme"]}://#{record["request_host"]}#{record["request_path"]}"
<<<<<<< HEAD
      logged_url += "?#{record["request_query"]}" if(record["request_query"])
      assert_equal(expected_url, logged_url)
=======
      logged_url += "?#{record["request_url_query"]}" if(record["request_url_query"])
      assert_equal(expected_url, logged_url)
      assert_equal(expected_url, record["request_url"])
>>>>>>> 48709cae
    end
  end
end<|MERGE_RESOLUTION|>--- conflicted
+++ resolved
@@ -73,6 +73,8 @@
       assert_operator(record["request_path"].length, :>=, 1)
       assert_equal("http", record["request_scheme"])
       assert_kind_of(Numeric, record["request_size"])
+      assert_kind_of(String, record["request_url"])
+      assert_equal(true, record["request_url"].start_with?("http://127.0.0.1:9080/"), record["request_url"])
       assert_kind_of(Numeric, record["response_size"])
       assert_kind_of(Numeric, record["response_status"])
       assert_kind_of(Numeric, record["response_time"])
@@ -87,14 +89,9 @@
 
     def assert_logged_url(expected_url, record)
       logged_url = "#{record["request_scheme"]}://#{record["request_host"]}#{record["request_path"]}"
-<<<<<<< HEAD
-      logged_url += "?#{record["request_query"]}" if(record["request_query"])
-      assert_equal(expected_url, logged_url)
-=======
       logged_url += "?#{record["request_url_query"]}" if(record["request_url_query"])
       assert_equal(expected_url, logged_url)
       assert_equal(expected_url, record["request_url"])
->>>>>>> 48709cae
     end
   end
 end