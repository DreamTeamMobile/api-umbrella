source "https://rubygems.org"

gem "rake", "~> 12.0.0"

# Tests
gem "minitest", "~> 5.10.1"

# CLI helper for running tests
gem "minitest-sprint", "~> 1.2.0"

# More test outputs
gem "minitest-reporters", "~> 1.1.14"

# For an "after_all" callback.
gem "minitest-hooks", "~> 1.4.0"

# Test metadata for CI environment.
gem "minitest-ci", "~> 3.1.0"

# Ruby lint/style checker
gem "rubocop", "~> 0.47.1", :require => false

# Running background processes
gem "childprocess", "~> 0.6.1"

# Making HTTP requests
gem "typhoeus", "~> 1.1.2"

# JSON parsing
gem "multi_json", "~> 1.12.1"
gem "oj", "~> 2.18.1"

# Database libraries
gem "mongoid", "~> 6.1.0"
gem "elasticsearch", "~> 2.0.1"
gem "elasticsearch-persistence", "~> 0.1.9"

# Factories for test database data
gem "factory_girl", "~> 4.8.0"

# Deleting database data between tests.
gem "database_cleaner", "~> 1.5.3"

# Programmatically generate Rails session cookies.
gem "rails_compatible_cookies_utils", "~> 0.1.0"

<<<<<<< HEAD
=======
# Localization tests
gem "i18n", "~> 0.8.0"

>>>>>>> 6a5eb2a7
# URL parsing/generation
gem "addressable", "~> 2.5.0"

# Browser/JavaScript integration tests
gem "capybara", "~> 2.12.0"
# Use fork to fix failure messages:
# https://github.com/wojtekmach/minitest-capybara/pull/17
gem "minitest-capybara", "~> 0.8.2", :git => "https://github.com/GUI/minitest-capybara.git"

# Webkit-based driver for capybara
gem "poltergeist", "~> 1.13.0"

# Take screenshots on capybara test failures
gem "capybara-screenshot", "~> 1.0.14"

# HTML or XML parsing
gem "nokogiri", "~> 1.7.0"

# Useful additions
gem "activesupport", "~> 5.0.1"

# Path-based setting of hashes
gem "lazyhash", "~> 0.1.1"

# Generating fake strings and data.
gem "faker", "~> 1.7.2"

# Concurrency helpers.
gem "concurrent-ruby", "~> 1.0.4"

# Time zone randomization for tests.
gem "zonebie", "~> 0.6.1"

# Encrypting admin passwords.
gem "bcrypt", "~> 3.1.11"

# Color output
gem "rainbow", "~> 2.2.1"

# Debug printing
gem "awesome_print", "~> 1.7.0"<|MERGE_RESOLUTION|>--- conflicted
+++ resolved
@@ -44,12 +44,6 @@
 # Programmatically generate Rails session cookies.
 gem "rails_compatible_cookies_utils", "~> 0.1.0"
 
-<<<<<<< HEAD
-=======
-# Localization tests
-gem "i18n", "~> 0.8.0"
-
->>>>>>> 6a5eb2a7
 # URL parsing/generation
 gem "addressable", "~> 2.5.0"
 
