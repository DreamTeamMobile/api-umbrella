--- conflicted
+++ resolved
@@ -338,22 +338,6 @@
     assert_selector("#" + field["data-ace-content-id"], :text => "foo,bar\nbar,foo")
     assert_equal("foo,bar\nbar,foo", find_by_id(field["data-raw-input-id"], :visible => :all).value)
     field = find_field("API Key Missing", :visible => :all)
-<<<<<<< HEAD
-    assert_selector("#" + field["data-ace-content-id"], :text => "bar1: foo1 foo1: bar1")
-    assert_equal("bar1: foo1\nfoo1: bar1", find_by_id(field["data-raw-input-id"], :visible => :all).value)
-    field = find_field("API Key Invalid", :visible => :all)
-    assert_selector("#" + field["data-ace-content-id"], :text => "bar2: foo2 foo2: bar2")
-    assert_equal("bar2: foo2\nfoo2: bar2", find_by_id(field["data-raw-input-id"], :visible => :all).value)
-    field = find_field("API Key Disabled", :visible => :all)
-    assert_selector("#" + field["data-ace-content-id"], :text => "bar3: foo3 foo3: bar3")
-    assert_equal("bar3: foo3\nfoo3: bar3", find_by_id(field["data-raw-input-id"], :visible => :all).value)
-    field = find_field("API Key Unauthorized", :visible => :all)
-    assert_selector("#" + field["data-ace-content-id"], :text => "bar4: foo4 foo4: bar4")
-    assert_equal("bar4: foo4\nfoo4: bar4", find_by_id(field["data-raw-input-id"], :visible => :all).value)
-    field = find_field("Over Rate Limit", :visible => :all)
-    assert_selector("#" + field["data-ace-content-id"], :text => "bar5: foo5 foo5: bar5")
-    assert_equal("bar5: foo5\nfoo5: bar5", find_by_id(field["data-raw-input-id"], :visible => :all).value)
-=======
     assert_selector("#" + field["data-ace-content-id"], :text => "foo1: bar1\nbar1: foo1")
     assert_equal("foo1: bar1\nbar1: foo1", find_by_id(field["data-raw-input-id"], :visible => :all).value)
     field = find_field("API Key Invalid", :visible => :all)
@@ -368,7 +352,6 @@
     field = find_field("Over Rate Limit", :visible => :all)
     assert_selector("#" + field["data-ace-content-id"], :text => "foo5: bar5\nbar5: foo5")
     assert_equal("foo5: bar5\nbar5: foo5", find_by_id(field["data-raw-input-id"], :visible => :all).value)
->>>>>>> f3ad8c6a
   end
 
   def test_edit_custom_rate_limits
