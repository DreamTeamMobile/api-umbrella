--- conflicted
+++ resolved
@@ -13,15 +13,9 @@
   end
 
   def test_csv_download
-<<<<<<< HEAD
-    FactoryGirl.create_list(:log_item, 5, :request_at => Time.parse("2015-01-16T06:06:28.816Z").utc)
-    FactoryGirl.create_list(:log_item, 5, :request_at => 1421413588000)
-    LogItem.refresh_indices!
-=======
     FactoryBot.create_list(:log_item, 5, :request_at => Time.parse("2015-01-16T06:06:28.816Z").utc)
     FactoryBot.create_list(:log_item, 5, :request_at => 1421413588000)
-    LogItem.gateway.refresh_index!
->>>>>>> 8f480d0a
+    LogItem.refresh_indices!
     default_query = JSON.generate({
       "condition" => "AND",
       "rules" => [{
