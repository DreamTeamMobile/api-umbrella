--- conflicted
+++ resolved
@@ -3,19 +3,12 @@
 set -e -u -x
 
 mkdir -p /etc/api-umbrella
-<<<<<<< HEAD
-if [ ! -f /etc/api-umbrella/api-umbrella.yml ]; then
-  printf "http_port: $HTTP_PORT\n" > /etc/api-umbrella/api-umbrella.yml
-  printf "https_port: $HTTPS_PORT\n" >> /etc/api-umbrella/api-umbrella.yml
-  printf "secret_key: $SECRET_KEY\n" >> /etc/api-umbrella/api-umbrella.yml
-fi
-=======
 {
   echo "app_env: development"
   echo "http_port: $HTTP_PORT"
   echo "https_port: $HTTPS_PORT"
+  echo "secret_key: $SECRET_KEY"
 } > /etc/api-umbrella/api-umbrella.yml
->>>>>>> d358302c
 
 ln -snf /build/build/work/stage/opt/api-umbrella /opt/api-umbrella
 ln -snf /build/build/work/stage/opt/api-umbrella/var/log /var/log/api-umbrella
