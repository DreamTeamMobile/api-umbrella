--- conflicted
+++ resolved
@@ -244,187 +244,6 @@
 )
 {{/analytics._output_elasticsearch?}}
 
-<<<<<<< HEAD
-=======
-{{#analytics._output_kylin?}}
-module(load="omkafka")
-
-# Define the SQL-based output.
-if($!raw!denied_reason != "") then {
-  set $!usr!sql!denied_reason = $!raw!denied_reason;
-}
-if($!raw!id != "") then {
-  set $!usr!sql!id = $!raw!id;
-}
-if($!raw!request_accept != "") then {
-  set $!usr!sql!request_accept = $!raw!request_accept;
-}
-if($!raw!request_accept_encoding != "") then {
-  set $!usr!sql!request_accept_encoding = $!raw!request_accept_encoding;
-}
-if($!raw!request_basic_auth_username != "") then {
-  set $!usr!sql!request_basic_auth_username = $!raw!request_basic_auth_username;
-}
-if($!raw!request_connection != "") then {
-  set $!usr!sql!request_connection = $!raw!request_connection;
-}
-if($!raw!request_content_type != "") then {
-  set $!usr!sql!request_content_type = $!raw!request_content_type;
-}
-if($!raw!request_ip != "") then {
-  set $!usr!sql!request_ip = $!raw!request_ip;
-}
-if($!raw!request_ip_city != "") then {
-  set $!usr!sql!request_ip_city = $!raw!request_ip_city;
-}
-if($!raw!request_ip_country != "") then {
-  set $!usr!sql!request_ip_country = $!raw!request_ip_country;
-}
-if($!raw!request_ip_lat != "") then {
-  set $!usr!sql!request_ip_lat = $!raw!request_ip_lat;
-}
-if($!raw!request_ip_lon != "") then {
-  set $!usr!sql!request_ip_lon = $!raw!request_ip_lon;
-}
-if($!raw!request_ip_region != "") then {
-  set $!usr!sql!request_ip_region = $!raw!request_ip_region;
-}
-if($!raw!request_method != "") then {
-  set $!usr!sql!request_method = $!raw!request_method;
-}
-if($!raw!request_origin != "") then {
-  set $!usr!sql!request_origin = $!raw!request_origin;
-}
-if($!raw!request_referer != "") then {
-  set $!usr!sql!request_referer = $!raw!request_referer;
-}
-if($!raw!request_size != "") then {
-  set $!usr!sql!request_size = $!raw!request_size;
-}
-if($!raw!request_url_host != "") then {
-  set $!usr!sql!request_url_host = $!raw!request_url_host;
-}
-if($!raw!request_url_path != "") then {
-  set $!usr!sql!request_url_path = $!raw!request_url_path;
-}
-if($!raw!request_url_hierarchy_level0 != "") then {
-  set $!usr!sql!request_url_hierarchy_level0 = $!raw!request_url_hierarchy_level0;
-}
-if($!raw!request_url_hierarchy_level1 != "") then {
-  set $!usr!sql!request_url_hierarchy_level1 = $!raw!request_url_hierarchy_level1;
-}
-if($!raw!request_url_hierarchy_level2 != "") then {
-  set $!usr!sql!request_url_hierarchy_level2 = $!raw!request_url_hierarchy_level2;
-}
-if($!raw!request_url_hierarchy_level3 != "") then {
-  set $!usr!sql!request_url_hierarchy_level3 = $!raw!request_url_hierarchy_level3;
-}
-if($!raw!request_url_hierarchy_level4 != "") then {
-  set $!usr!sql!request_url_hierarchy_level4 = $!raw!request_url_hierarchy_level4;
-}
-if($!raw!request_url_hierarchy_level5 != "") then {
-  set $!usr!sql!request_url_hierarchy_level5 = $!raw!request_url_hierarchy_level5;
-}
-if($!raw!request_url_hierarchy_level6 != "") then {
-  set $!usr!sql!request_url_hierarchy_level6 = $!raw!request_url_hierarchy_level6;
-}
-if($!raw!request_url_query != "") then {
-  set $!usr!sql!request_url_query = $!raw!request_url_query;
-}
-if($!raw!request_url_scheme != "") then {
-  set $!usr!sql!request_url_scheme = $!raw!request_url_scheme;
-}
-if($!raw!request_user_agent != "") then {
-  set $!usr!sql!request_user_agent = $!raw!request_user_agent;
-}
-if($!raw!request_user_agent_family != "") then {
-  set $!usr!sql!request_user_agent_family = $!raw!request_user_agent_family;
-}
-if($!raw!request_user_agent_type != "") then {
-  set $!usr!sql!request_user_agent_type = $!raw!request_user_agent_type;
-}
-if($!raw!response_age != "") then {
-  set $!usr!sql!response_age = $!raw!response_age;
-}
-if($!raw!response_cache != "") then {
-  set $!usr!sql!response_cache = $!raw!response_cache;
-}
-if($!raw!response_content_encoding != "") then {
-  set $!usr!sql!response_content_encoding = $!raw!response_content_encoding;
-}
-if($!raw!response_content_length != "") then {
-  set $!usr!sql!response_content_length = $!raw!response_content_length;
-}
-if($!raw!response_content_type != "") then {
-  set $!usr!sql!response_content_type = $!raw!response_content_type;
-}
-if($!raw!response_server != "") then {
-  set $!usr!sql!response_server = $!raw!response_server;
-}
-if($!raw!response_size != "") then {
-  set $!usr!sql!response_size = $!raw!response_size;
-}
-if($!raw!response_status != "") then {
-  set $!usr!sql!response_status = $!raw!response_status;
-}
-if($!raw!response_transfer_encoding != "") then {
-  set $!usr!sql!response_transfer_encoding = $!raw!response_transfer_encoding;
-}
-if($!raw!timer_response != "") then {
-  set $!usr!sql!timer_response = $!raw!timer_response;
-}
-if($!raw!timestamp_tz_date != "") then {
-  set $!usr!sql!timestamp_tz_date = $!raw!timestamp_tz_date;
-}
-if($!raw!timestamp_tz_hour != "") then {
-  set $!usr!sql!timestamp_tz_hour = $!raw!timestamp_tz_hour;
-}
-if($!raw!timestamp_tz_minute != "") then {
-  set $!usr!sql!timestamp_tz_minute = $!raw!timestamp_tz_minute;
-}
-if($!raw!timestamp_tz_month != "") then {
-  set $!usr!sql!timestamp_tz_month = $!raw!timestamp_tz_month;
-}
-if($!raw!timestamp_tz_offset != "") then {
-  set $!usr!sql!timestamp_tz_offset = $!raw!timestamp_tz_offset;
-}
-if($!raw!timestamp_tz_week != "") then {
-  set $!usr!sql!timestamp_tz_week = $!raw!timestamp_tz_week;
-}
-if($!raw!timestamp_tz_year != "") then {
-  set $!usr!sql!timestamp_tz_year = $!raw!timestamp_tz_year;
-}
-if($!raw!timestamp_utc != "") then {
-  set $!usr!sql!timestamp_utc = $!raw!timestamp_utc;
-}
-if($!raw!user_id != "") then {
-  set $!usr!sql!user_id = $!raw!user_id;
-}
-
-# Define templates for SQL output via JSON records.
-template(name="sql-json-record" type="subtree" subtree="$!usr!sql")
-
-# Output to Kafka.
-# A disk-assisted memory queue is used for buffering.
-local0.info action(
-  name="output-kafka"
-  type="omkafka"
-  broker=[{{kafka._rsyslog_broker}}]
-  topic="{{kafka.topic}}"
-  confParam=["compression.codec=gzip"]
-  template="sql-json-record"
-  queue.type="LinkedList"
-  queue.filename="queue-kafka"
-  queue.checkpointinterval="10"
-  queue.saveonshutdown="on"
-  queue.size="15000"
-  queue.highwatermark="10000"
-  queue.lowwatermark="2000"
-  action.resumeRetryCount="-1"
-)
-{{/analytics._output_kylin?}}
-
->>>>>>> 390c997a
 # Output to local file for redundancy until we prove the new system out.
 template(name="all-json-record" type="list") {
   property(name="$!raw") constant(value="\n")
