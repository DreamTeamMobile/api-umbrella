--- conflicted
+++ resolved
@@ -28,11 +28,7 @@
     mattr_accessor(:config_lock) { Monitor.new }
     mattr_accessor(:config_set_lock) { Monitor.new }
     mattr_accessor(:config_publish_lock) { Monitor.new }
-<<<<<<< HEAD
-    mattr_accessor(:increment_lock) { Mutex.new }
-=======
     mattr_accessor(:increment_lock) { Monitor.new }
->>>>>>> d463d265
 
     included do
       mattr_accessor :unique_test_class_id_value
@@ -267,7 +263,6 @@
       end
     end
 
-<<<<<<< HEAD
     def unpublish_api_backends(record_ids)
       self.config_publish_lock.synchronize do
         ApiBackend.delete(record_ids)
@@ -292,22 +287,6 @@
       self.config_publish_lock.synchronize do
         new_config = PublishedConfig.create!(:config => config)
         new_config.wait_until_live
-=======
-    def publish_backends(type, records)
-      self.config_publish_lock.synchronize do
-        config = ConfigVersion.active_config || {}
-        config[type] = records + (config[type] || [])
-        ConfigVersion.publish!(config).wait_until_live
-      end
-    end
-
-    def unpublish_backends(type, records)
-      self.config_publish_lock.synchronize do
-        record_ids = records.map { |record| record["_id"] }
-        config = ConfigVersion.active_config || {}
-        config[type].reject! { |record| record_ids.include?(record["_id"]) }
-        ConfigVersion.publish!(config).wait_until_live
->>>>>>> d463d265
       end
     end
 
