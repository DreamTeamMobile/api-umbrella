--- conflicted
+++ resolved
@@ -1,13 +1,8 @@
 import { buildValidations, validator } from 'ember-cp-validations';
 
 import DS from 'ember-data';
-<<<<<<< HEAD
+import { computed } from '@ember/object';
 import { t } from 'api-umbrella-admin-ui/utils/i18n';
-import { validator, buildValidations } from 'ember-cp-validations';
-=======
-import I18n from 'npm:i18n-js';
-import { computed } from '@ember/object';
->>>>>>> 8f480d0a
 
 const Validations = buildValidations({
   host: [
