<<<<<<< HEAD
import Ember from 'ember';
import { t } from 'api-umbrella-admin-ui/utils/i18n';

export default Ember.Component.extend({
  requireHttpsOptions: [
    { id: null, name: t('admin.api.settings.require_https_options.inherit') },
    { id: 'required_return_error', name: t('Required - HTTP requests will receive a message to use HTTPS') },
    { id: 'transition_return_error', name: t('Transitionary - Optional for existing API keys, required for new API keys') },
    { id: 'optional', name: t('Optional - HTTPS is optional') },
  ],

  disableApiKeyOptions: [
    { id: null, name: t('Inherit (default - required)') },
    { id: false, name: t('Required - API keys are mandatory') },
    { id: true, name: t('Disabled - API keys are optional') },
  ],

  apiKeyVerificationLevelOptions: [
    { id: null, name: t('Inherit (default - none)') },
    { id: 'none', name: t('None - API keys can be used without any verification') },
    { id: 'transition_email', name: t('E-mail verification transition - Existing API keys will continue to work, new API keys will only work if verified') },
    { id: 'required_email', name: t('E-mail verification required - Existing API keys will break, only new API keys will work if verified') },
  ],

  passApiKeyOptions: [
    { id: 'header', name: t('Via HTTP header') },
    { id: 'param', name: t('Via GET query parameter') },
  ],
=======
import Component from '@ember/component';
import I18n from 'npm:i18n-js';

export default Component.extend({
  init() {
    this._super(...arguments);

    this.requireHttpsOptions = [
      { id: null, name: I18n.t('admin.api.settings.require_https_options.inherit') },
      { id: 'required_return_error', name: I18n.t('admin.api.settings.require_https_options.required_return_error') },
      { id: 'transition_return_error', name: I18n.t('admin.api.settings.require_https_options.transition_return_error') },
      { id: 'optional', name: I18n.t('admin.api.settings.require_https_options.optional') },
    ];

    this.disableApiKeyOptions = [
      { id: null, name: I18n.t('admin.api.settings.disable_api_key_options.inherit') },
      { id: false, name: I18n.t('admin.api.settings.disable_api_key_options.required') },
      { id: true, name: I18n.t('admin.api.settings.disable_api_key_options.disabled') },
    ];

    this.apiKeyVerificationLevelOptions = [
      { id: null, name: I18n.t('admin.api.settings.api_key_verification_level_options.inherit') },
      { id: 'none', name: I18n.t('admin.api.settings.api_key_verification_level_options.none') },
      { id: 'transition_email', name: I18n.t('admin.api.settings.api_key_verification_level_options.transition_email') },
      { id: 'required_email', name: I18n.t('admin.api.settings.api_key_verification_level_options.required_email') },
    ];
>>>>>>> 8f480d0a

    this.passApiKeyOptions = [
      { id: 'header', name: I18n.t('admin.api.settings.pass_api_key_header') },
      { id: 'param', name: I18n.t('admin.api.settings.pass_api_key_param') },
    ];

    this.anonymousRateLimitBehaviorOptions = [
      { id: 'ip_fallback', name: 'IP Fallback - API key rate limits are applied as IP limits' },
      { id: 'ip_only', name: 'IP Only - API key rate limits are ignored (only IP based limits are applied)' },
    ];

    this.authenticatedRateLimitBehaviorOptions = [
      { id: 'all', name: 'All Limits - Both API key rate limits and IP based limits are applied' },
      { id: 'api_key_only', name: 'API Key Only - IP based rate limits are ignored (only API key limits are applied)' },
    ];
  },
});<|MERGE_RESOLUTION|>--- conflicted
+++ resolved
@@ -1,64 +1,33 @@
-<<<<<<< HEAD
-import Ember from 'ember';
+import Component from '@ember/component';
 import { t } from 'api-umbrella-admin-ui/utils/i18n';
-
-export default Ember.Component.extend({
-  requireHttpsOptions: [
-    { id: null, name: t('admin.api.settings.require_https_options.inherit') },
-    { id: 'required_return_error', name: t('Required - HTTP requests will receive a message to use HTTPS') },
-    { id: 'transition_return_error', name: t('Transitionary - Optional for existing API keys, required for new API keys') },
-    { id: 'optional', name: t('Optional - HTTPS is optional') },
-  ],
-
-  disableApiKeyOptions: [
-    { id: null, name: t('Inherit (default - required)') },
-    { id: false, name: t('Required - API keys are mandatory') },
-    { id: true, name: t('Disabled - API keys are optional') },
-  ],
-
-  apiKeyVerificationLevelOptions: [
-    { id: null, name: t('Inherit (default - none)') },
-    { id: 'none', name: t('None - API keys can be used without any verification') },
-    { id: 'transition_email', name: t('E-mail verification transition - Existing API keys will continue to work, new API keys will only work if verified') },
-    { id: 'required_email', name: t('E-mail verification required - Existing API keys will break, only new API keys will work if verified') },
-  ],
-
-  passApiKeyOptions: [
-    { id: 'header', name: t('Via HTTP header') },
-    { id: 'param', name: t('Via GET query parameter') },
-  ],
-=======
-import Component from '@ember/component';
-import I18n from 'npm:i18n-js';
 
 export default Component.extend({
   init() {
     this._super(...arguments);
 
     this.requireHttpsOptions = [
-      { id: null, name: I18n.t('admin.api.settings.require_https_options.inherit') },
-      { id: 'required_return_error', name: I18n.t('admin.api.settings.require_https_options.required_return_error') },
-      { id: 'transition_return_error', name: I18n.t('admin.api.settings.require_https_options.transition_return_error') },
-      { id: 'optional', name: I18n.t('admin.api.settings.require_https_options.optional') },
+      { id: null, name: t('admin.api.settings.require_https_options.inherit') },
+      { id: 'required_return_error', name: t('Required - HTTP requests will receive a message to use HTTPS') },
+      { id: 'transition_return_error', name: t('Transitionary - Optional for existing API keys, required for new API keys') },
+      { id: 'optional', name: t('Optional - HTTPS is optional') },
     ];
 
     this.disableApiKeyOptions = [
-      { id: null, name: I18n.t('admin.api.settings.disable_api_key_options.inherit') },
-      { id: false, name: I18n.t('admin.api.settings.disable_api_key_options.required') },
-      { id: true, name: I18n.t('admin.api.settings.disable_api_key_options.disabled') },
+      { id: null, name: t('Inherit (default - required)') },
+      { id: false, name: t('Required - API keys are mandatory') },
+      { id: true, name: t('Disabled - API keys are optional') },
     ];
 
     this.apiKeyVerificationLevelOptions = [
-      { id: null, name: I18n.t('admin.api.settings.api_key_verification_level_options.inherit') },
-      { id: 'none', name: I18n.t('admin.api.settings.api_key_verification_level_options.none') },
-      { id: 'transition_email', name: I18n.t('admin.api.settings.api_key_verification_level_options.transition_email') },
-      { id: 'required_email', name: I18n.t('admin.api.settings.api_key_verification_level_options.required_email') },
+      { id: null, name: t('Inherit (default - none)') },
+      { id: 'none', name: t('None - API keys can be used without any verification') },
+      { id: 'transition_email', name: t('E-mail verification transition - Existing API keys will continue to work, new API keys will only work if verified') },
+      { id: 'required_email', name: t('E-mail verification required - Existing API keys will break, only new API keys will work if verified') },
     ];
->>>>>>> 8f480d0a
 
     this.passApiKeyOptions = [
-      { id: 'header', name: I18n.t('admin.api.settings.pass_api_key_header') },
-      { id: 'param', name: I18n.t('admin.api.settings.pass_api_key_param') },
+      { id: 'header', name: t('Via HTTP header') },
+      { id: 'param', name: t('Via GET query parameter') },
     ];
 
     this.anonymousRateLimitBehaviorOptions = [
