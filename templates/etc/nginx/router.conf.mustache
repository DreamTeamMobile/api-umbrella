worker_processes {{nginx.workers}};

daemon off;

{{#user}}
user {{user}} {{group}};
{{/user}}

pid {{run_dir}}/nginx.pid;

events {
  worker_connections {{nginx.worker_connections}};
}

error_log stderr;

env API_UMBRELLA_RUNTIME_CONFIG;

pcre_jit on;

http {
  log_format combined_extended '$remote_addr - $remote_user [$time_local] '
    '"$request" $status $body_bytes_sent '
    '"$http_referer" "$http_user_agent" '
    '$x_api_umbrella_request_id '
    '$scheme://$host:$server_port '
    '$request_time $sent_http_x_cache';
  access_log {{log_dir}}/nginx/access.log combined_extended {{nginx.access_log_options}};

  client_body_temp_path {{tmp_dir}}/nginx-client_body_temp;
  proxy_temp_path {{tmp_dir}}/nginx-proxy_temp;
  fastcgi_temp_path {{tmp_dir}}/nginx-fastcgi_temp;
  uwsgi_temp_path {{tmp_dir}}/nginx-uwsgi_temp;
  scgi_temp_path {{tmp_dir}}/nginx-scgi_temp;
  server_tokens off;

  lua_package_path '{{_package_path}}';
  lua_package_cpath '{{_package_cpath}}';

  # Quiet the raw socket errors from the logs, since we should be handling any
  # connection errors as appropriate in the Lua code.
  lua_socket_log_errors off;

  lua_shared_dict active_config {{nginx.shared_dicts.active_config.size}};
  lua_shared_dict api_users {{nginx.shared_dicts.api_users.size}};
  lua_shared_dict dns_cache {{nginx.shared_dicts.dns_cache.size}};
  lua_shared_dict geocode_city_cache {{nginx.shared_dicts.geocode_city_cache.size}};
  lua_shared_dict interval_locks {{nginx.shared_dicts.interval_locks.size}};
  lua_shared_dict locks {{nginx.shared_dicts.locks.size}};
  lua_shared_dict logs {{nginx.shared_dicts.logs.size}};
  lua_shared_dict resolved_hosts {{nginx.shared_dicts.resolved_hosts.size}};
  lua_shared_dict stats {{nginx.shared_dicts.stats.size}};
  lua_shared_dict upstream_checksums {{nginx.shared_dicts.upstream_checksums.size}};

  {{#dns_resolver._nameservers_nginx}}
    resolver {{dns_resolver._nameservers_nginx}};
    resolver_timeout 12s;
  {{/dns_resolver._nameservers_nginx}}

  geoip_city {{db_dir}}/geoip/city-v6.dat;

  geo $banned_ip {
    default 0;
    {{#ban.ips}}
    {{.}} 1;
    {{/ban.ips}}
  }

  map $http_user_agent $banned_user_agent {
    default 0;
    {{#ban.user_agents}}
    "{{.}}" 1;
    {{/ban.user_agents}}
  }

  init_by_lua_file '{{_src_root_dir}}/src/api-umbrella/proxy/hooks/init.lua';
  init_worker_by_lua_file '{{_src_root_dir}}/src/api-umbrella/proxy/hooks/init_worker.lua';

  lua_check_client_abort on;
  if_modified_since off;

  include ./mime.conf;
  include ./realip.conf;

  {{#router.global_rate_limits.ip_connections}}
  # Limit the number of simultaneous connections per IP address.
  limit_conn_zone $binary_remote_addr zone=api_umbrella_conn_addr_zone:{{router.global_rate_limits.ip_connections_size}};
  limit_conn_status {{apiSettings.error_data.over_rate_limit.status_code}};
  {{/router.global_rate_limits.ip_connections}}

  {{#router.global_rate_limits.ip_rate}}
  # Rate limits per IP address.
  #
  # In general, we want to rely on the more granular and configurable rate limits
  # provided by the API Umbrella Gatekeeper, so this limit should be higher than
  # the Gatekeeper's limits. This just provides an extra line of simple defense
  # against misbehaving clients from overloading the Gatekeeper.
  limit_req_zone $binary_remote_addr zone=api_umbrella_req_addr_zone:{{router.global_rate_limits.ip_rate_size}} rate={{router.global_rate_limits.ip_rate}};
  limit_req_status {{apiSettings.error_data.over_rate_limit.status_code}};
  {{/router.global_rate_limits.ip_rate}}

  # Allow any sized uploads to backends.
  client_max_body_size 0;

  keepalive_timeout {{nginx.keepalive_timeout}}s;

  gzip on;
  gzip_comp_level 2;
  gzip_disable msie6;
  gzip_min_length 1000;
  gzip_proxied any;
  gzip_types application/atom+xml application/javascript application/json application/rss+xml application/x-javascript application/xml text/css text/csv text/javascript text/plain text/xml;
  gzip_vary on;

  ssl_protocols {{nginx.ssl_protocols}};
  ssl_ciphers {{nginx.ssl_ciphers}};
  ssl_session_cache {{nginx.ssl_session_cache}};
  ssl_session_timeout {{nginx.ssl_session_timeout}};
  ssl_session_tickets {{nginx.ssl_session_tickets}};
  ssl_buffer_size {{nginx.ssl_buffer_size}};
  ssl_prefer_server_ciphers {{nginx.ssl_prefer_server_ciphers}};
  ssl_ecdh_curve {{nginx.ssl_ecdh_curve}};

  {{#nginx.dhparam}}
  # Diffie-Hellman parameter for DHE ciphersuites, recommended 2048 bits
  ssl_dhparam {{nginx.dhparam}};
  {{/nginx.dhparam}}

  {{#nginx.server_names_hash_bucket_size}}
    server_names_hash_bucket_size {{nginx.server_names_hash_bucket_size}};
  {{/nginx.server_names_hash_bucket_size}}

  upstream api_umbrella_web_app_backend {
    server {{web.host}}:{{web.port}};
    keepalive 10;
  }

  upstream puma {
    server unix://{{run_dir}}/web-puma.sock;
  }

  upstream api_umbrella_trafficserver_backend {
    server {{trafficserver.host}}:{{trafficserver.port}};
    keepalive 10;
  }

  dyups_trylock on;
  dyups_read_msg_timeout 300ms;
  server {
    listen {{nginx.dyups.host}}:{{nginx.dyups.port}};
    location / {
      dyups_interface;
    }
  }

  server {
    listen {{api_server.host}}:{{api_server.port}};
    set $x_api_umbrella_request_id $http_x_api_umbrella_request_id;

    location /api-umbrella/v1/health {
      content_by_lua_file '{{_src_root_dir}}/src/api-umbrella/http-api/health.lua';
    }

    location /api-umbrella/v1/state {
      content_by_lua_file '{{_src_root_dir}}/src/api-umbrella/http-api/state.lua';
    }
  }

  {{#hosts}}
  server {
    listen {{http_port}}{{#default}} default_server{{/default}};
    listen [::]:{{http_port}}{{#default}} default_server{{/default}};
    server_name {{_nginx_server_name}};

    listen {{https_port}} ssl{{#default}} default_server{{/default}};
    listen [::]:{{https_port}} ssl{{#default}} default_server{{/default}};
    {{#ssl_cert}}
    ssl_certificate {{ssl_cert}};
    ssl_certificate_key {{ssl_cert_key}};
    {{/ssl_cert}}
    {{^ssl_cert}}
    ssl_certificate {{etc_dir}}/ssl/self_signed.crt;
    ssl_certificate_key {{etc_dir}}/ssl/self_signed.key;
    {{/ssl_cert}}

    include ./frontend_defaults.conf;

    {{#http_strict_transport_security}}
    # Enable HSTS(HTTP Strict Transport Security) https://developer.mozilla.org/en-US/docs/Security/HTTP_Strict_Transport_Security
    # to avoid ssl stripping https://en.wikipedia.org/wiki/SSL_stripping#SSL_stripping
    add_header Strict-Transport-Security "{{http_strict_transport_security}}" always;
    {{/http_strict_transport_security}}

    {{#rewrites}}
    rewrite {{.}};
    {{/rewrites}}

    location / {
      include ./frontend_proxy_header_defaults.conf;
      include ./gatekeeper.conf;
    }
  }
  {{/hosts}}

<<<<<<< HEAD
  {{^_development_env?}}
=======
>>>>>>> cf7e4022
  server {
    listen {{static_site.host}}:{{static_site.port}};
    server_name _;
    port_in_redirect off;

    root {{static_site.build_dir}};
  }
<<<<<<< HEAD
  {{/_development_env?}}
=======
>>>>>>> cf7e4022

  map $http_accept_encoding $normalized_accept_encoding {
    "~(^|,) *gzip *; *q=0[\.0]* *($|,)" "";
    "~(^|,) *gzip *($|,|;)" gzip;
    default "";
  }

  server {
    listen {{router.api_backends.host}}:{{router.api_backends.port}};
    server_name _;

    set $x_api_umbrella_request_id $http_x_api_umbrella_request_id;
    log_by_lua_file '{{_src_root_dir}}/src/api-umbrella/proxy/hooks/log_api_backend_proxy.lua';

    # Enable keep alive connections to the backend servers.
    proxy_http_version 1.1;
    proxy_set_header Connection "";

    proxy_set_header Host $http_x_api_umbrella_backend_host;
    proxy_set_header X-Api-Umbrella-Backend-Scheme "";
    proxy_set_header X-Api-Umbrella-Backend-Host "";
    proxy_set_header X-Api-Umbrella-Backend-Id "";

    # Use SNI when establishing backend connections for backends that may
    # require SNI.
    proxy_ssl_server_name on;
    proxy_ssl_name $http_x_api_umbrella_backend_host;

    # Only retry backends in the event of connection errors (and not also
    # connection timeouts as is the default). This prevents slow backend timeouts
    # triggering multiple requests if multiple backends are defined.
    proxy_next_upstream error;

    # Don't buffer proxied requests to allow for streaming APIs.
    proxy_buffering off;

    # Set proxy timeouts.
    proxy_connect_timeout {{nginx.proxy_connect_timeout}}s;
    proxy_read_timeout {{nginx.proxy_read_timeout}}s;
    proxy_send_timeout {{nginx.proxy_send_timeout}}s;

    # If the backend only returns gzipped responses, decompress them as
    # appropriate to meet the Accept headers of the current client.
    gunzip on;

    location / {
      access_by_lua_file '{{_src_root_dir}}/src/api-umbrella/proxy/hooks/api_backends_access.lua';
      proxy_pass $http_x_api_umbrella_backend_scheme://api_umbrella_${http_x_api_umbrella_backend_id}_backend;
    }
  }

  server {
    listen {{web.host}}:{{web.port}};
    server_name _;

    set $x_api_umbrella_request_id $http_x_api_umbrella_request_id;
    root {{web.dir}}/public;

    port_in_redirect off;

    {{^_development_env?}}
    location /web-assets/ {
      alias {{_embedded_root_dir}}/apps/core/current/build/dist/web-app-assets/;
    }
    {{/_development_env?}}

    location ~ ^/admin/(login|logout|auth|stats|config|api_users|elasticsearch|i18n_detection) {
      proxy_set_header X-Forwarded-For $proxy_add_x_forwarded_for;
      proxy_set_header Host $http_host;
      proxy_pass http://puma;
    }

    location /admin/ {
      {{^_development_env?}}
        {{^_test_env?}}
        alias {{_embedded_root_dir}}/apps/core/current/build/dist/admin-ui/;
        {{/_test_env?}}
        {{#_test_env?}}
        alias {{_embedded_root_dir}}/apps/core/current/build/dist/admin-ui-dev/;
        {{/_test_env?}}
      {{/_development_env?}}
      {{#_development_env?}}
      proxy_pass http://127.0.0.1:{{ember_server.port}};
      {{/_development_env?}}
    }

    location / {
      proxy_set_header X-Forwarded-For $proxy_add_x_forwarded_for;
      proxy_set_header Host $http_host;
      proxy_pass http://puma;
    }
  }

  {{#_test_env?}}
    include ./test_backends.conf;
  {{/_test_env?}}
}<|MERGE_RESOLUTION|>--- conflicted
+++ resolved
@@ -202,10 +202,6 @@
   }
   {{/hosts}}
 
-<<<<<<< HEAD
-  {{^_development_env?}}
-=======
->>>>>>> cf7e4022
   server {
     listen {{static_site.host}}:{{static_site.port}};
     server_name _;
@@ -213,10 +209,6 @@
 
     root {{static_site.build_dir}};
   }
-<<<<<<< HEAD
-  {{/_development_env?}}
-=======
->>>>>>> cf7e4022
 
   map $http_accept_encoding $normalized_accept_encoding {
     "~(^|,) *gzip *; *q=0[\.0]* *($|,)" "";
