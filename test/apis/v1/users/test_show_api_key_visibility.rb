--- conflicted
+++ resolved
@@ -15,17 +15,10 @@
     superuser = FactoryBot.create(:admin)
     limited_admin = FactoryBot.create(:limited_admin)
 
-<<<<<<< HEAD
-    user.update_attributes(:created_by_id => superuser.id)
+    user.update(:created_by_id => superuser.id)
     assert_api_key_visible(user, superuser)
 
-    user.update_attributes(:created_by_id => limited_admin.id)
-=======
-    user.update(:created_by => superuser.id)
-    assert_api_key_visible(user, superuser)
-
-    user.update(:created_by => limited_admin.id)
->>>>>>> 8f480d0a
+    user.update(:created_by_id => limited_admin.id)
     assert_api_key_visible(user, limited_admin)
   end
 
@@ -34,17 +27,10 @@
     superuser = FactoryBot.create(:admin)
     limited_admin = FactoryBot.create(:limited_admin)
 
-<<<<<<< HEAD
-    user.update_attributes(:created_by_id => superuser.id)
+    user.update(:created_by_id => superuser.id)
     assert_api_key_visible(user, superuser)
 
-    user.update_attributes(:created_by_id => limited_admin.id)
-=======
-    user.update(:created_by => superuser.id)
-    assert_api_key_visible(user, superuser)
-
-    user.update(:created_by => limited_admin.id)
->>>>>>> 8f480d0a
+    user.update(:created_by_id => limited_admin.id)
     assert_api_key_visible(user, limited_admin)
   end
 
@@ -53,17 +39,10 @@
     superuser = FactoryBot.create(:admin)
     limited_admin = FactoryBot.create(:limited_admin)
 
-<<<<<<< HEAD
-    user.update_attributes(:created_by_id => superuser.id)
+    user.update(:created_by_id => superuser.id)
     assert_api_key_visible(user, superuser)
 
-    user.update_attributes(:created_by_id => limited_admin.id)
-=======
-    user.update(:created_by => superuser.id)
-    assert_api_key_visible(user, superuser)
-
-    user.update(:created_by => limited_admin.id)
->>>>>>> 8f480d0a
+    user.update(:created_by_id => limited_admin.id)
     refute_api_key_visible(user, limited_admin)
   end
 
@@ -72,75 +51,44 @@
     superuser = FactoryBot.create(:admin)
     limited_admin = FactoryBot.create(:limited_admin)
 
-<<<<<<< HEAD
-    user.update_attributes(:created_by_id => superuser.id)
+    user.update(:created_by_id => superuser.id)
     assert_api_key_visible(user, superuser)
 
-    user.update_attributes(:created_by_id => limited_admin.id)
-=======
-    user.update(:created_by => superuser.id)
-    assert_api_key_visible(user, superuser)
-
-    user.update(:created_by => limited_admin.id)
->>>>>>> 8f480d0a
+    user.update(:created_by_id => limited_admin.id)
     refute_api_key_visible(user, limited_admin)
   end
 
   def test_new_accounts_other_admins_created_without_roles
-<<<<<<< HEAD
-    user = FactoryGirl.create(:api_user, :created_by_id => SecureRandom.uuid, :created_at => (Time.now.utc - 2.weeks + 5.minutes), :roles => nil)
-    superuser = FactoryGirl.create(:admin)
-    limited_admin = FactoryGirl.create(:limited_admin)
-=======
-    user = FactoryBot.create(:api_user, :created_by => SecureRandom.uuid, :created_at => (Time.now.utc - 2.weeks + 5.minutes), :roles => nil)
+    user = FactoryBot.create(:api_user, :created_by_id => SecureRandom.uuid, :created_at => (Time.now.utc - 2.weeks + 5.minutes), :roles => nil)
     superuser = FactoryBot.create(:admin)
     limited_admin = FactoryBot.create(:limited_admin)
->>>>>>> 8f480d0a
 
     assert_api_key_visible(user, superuser)
     assert_api_key_visible(user, limited_admin)
   end
 
   def test_new_accounts_other_admins_created_with_roles
-<<<<<<< HEAD
-    user = FactoryGirl.create(:api_user, :created_by_id => SecureRandom.uuid, :created_at => (Time.now.utc - 2.weeks + 5.minutes), :roles => ["foo"])
-    superuser = FactoryGirl.create(:admin)
-    limited_admin = FactoryGirl.create(:limited_admin)
-=======
-    user = FactoryBot.create(:api_user, :created_by => SecureRandom.uuid, :created_at => (Time.now.utc - 2.weeks + 5.minutes), :roles => ["foo"])
+    user = FactoryBot.create(:api_user, :created_by_id => SecureRandom.uuid, :created_at => (Time.now.utc - 2.weeks + 5.minutes), :roles => ["foo"])
     superuser = FactoryBot.create(:admin)
     limited_admin = FactoryBot.create(:limited_admin)
->>>>>>> 8f480d0a
 
     assert_api_key_visible(user, superuser)
     refute_api_key_visible(user, limited_admin)
   end
 
   def test_old_accounts_other_admins_created_without_roles
-<<<<<<< HEAD
-    user = FactoryGirl.create(:api_user, :created_by_id => SecureRandom.uuid, :created_at => (Time.now.utc - 2.weeks - 5.minutes), :roles => nil)
-    superuser = FactoryGirl.create(:admin)
-    limited_admin = FactoryGirl.create(:limited_admin)
-=======
-    user = FactoryBot.create(:api_user, :created_by => SecureRandom.uuid, :created_at => (Time.now.utc - 2.weeks - 5.minutes), :roles => nil)
+    user = FactoryBot.create(:api_user, :created_by_id => SecureRandom.uuid, :created_at => (Time.now.utc - 2.weeks - 5.minutes), :roles => nil)
     superuser = FactoryBot.create(:admin)
     limited_admin = FactoryBot.create(:limited_admin)
->>>>>>> 8f480d0a
 
     assert_api_key_visible(user, superuser)
     refute_api_key_visible(user, limited_admin)
   end
 
   def test_old_accounts_other_admins_created_with_roles
-<<<<<<< HEAD
-    user = FactoryGirl.create(:api_user, :created_by_id => SecureRandom.uuid, :created_at => (Time.now.utc - 2.weeks - 5.minutes), :roles => ["foo"])
-    superuser = FactoryGirl.create(:admin)
-    limited_admin = FactoryGirl.create(:limited_admin)
-=======
-    user = FactoryBot.create(:api_user, :created_by => SecureRandom.uuid, :created_at => (Time.now.utc - 2.weeks - 5.minutes), :roles => ["foo"])
+    user = FactoryBot.create(:api_user, :created_by_id => SecureRandom.uuid, :created_at => (Time.now.utc - 2.weeks - 5.minutes), :roles => ["foo"])
     superuser = FactoryBot.create(:admin)
     limited_admin = FactoryBot.create(:limited_admin)
->>>>>>> 8f480d0a
 
     assert_api_key_visible(user, superuser)
     refute_api_key_visible(user, limited_admin)
