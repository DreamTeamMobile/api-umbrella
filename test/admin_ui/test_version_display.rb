require_relative "../test_helper"

class Test::AdminUi::TestVersionDisplay < Minitest::Capybara::Test
  include Capybara::Screenshot::MiniTestPlugin
  include ApiUmbrellaTestHelpers::AdminAuth
  include ApiUmbrellaTestHelpers::Setup

  def setup
    super
    setup_server
    @expected_version = File.read(File.join(API_UMBRELLA_SRC_ROOT, "src/api-umbrella/version.txt")).strip
  end

  def test_rails_login_page_no_version
    visit "/admin/"
<<<<<<< HEAD
    assert_content("Admin Sign In")
    refute_content("API Umbrella Version")
    refute_content(@expected_version)
=======
    assert_text("Admin Login")
    refute_text("API Umbrella Version")
    refute_text(@expected_version)
>>>>>>> 07e3dc25
  end

  def test_version_in_ember_pages
    admin_login
    assert_text("Analytics")
    assert_text("API Umbrella Version #{@expected_version}")
  end
end<|MERGE_RESOLUTION|>--- conflicted
+++ resolved
@@ -13,15 +13,9 @@
 
   def test_rails_login_page_no_version
     visit "/admin/"
-<<<<<<< HEAD
-    assert_content("Admin Sign In")
-    refute_content("API Umbrella Version")
-    refute_content(@expected_version)
-=======
-    assert_text("Admin Login")
+    assert_text("Admin Sign In")
     refute_text("API Umbrella Version")
     refute_text(@expected_version)
->>>>>>> 07e3dc25
   end
 
   def test_version_in_ember_pages
