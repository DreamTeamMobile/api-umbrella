require_relative "../test_helper"

class Test::AdminUi::TestConfigPublishPending < Minitest::Capybara::Test
  include Capybara::Screenshot::MiniTestPlugin
  include ApiUmbrellaTestHelpers::AdminAuth
  include ApiUmbrellaTestHelpers::Setup
  include Minitest::Hooks

  def setup
    super
    setup_server

    PublishedConfig.delete_all
  end

  def after_all
    super
    default_config_version_needed
  end

  def test_pending_changes_grouped_into_categories
<<<<<<< HEAD
    new_api = FactoryGirl.create(:api_backend)
    deleted_api = FactoryGirl.create(:api_backend)
    modified_api = FactoryGirl.create(:api_backend, :name => "Before")
    publish_api_backends([
      new_api.id,
      deleted_api.id,
      modified_api.id,
    ])
    deleted_api.delete
    modified_api.update_attributes(:name => "After")
    FactoryGirl.create(:api_backend)
=======
    FactoryBot.create(:api)
    deleted_api = FactoryBot.create(:api)
    modified_api = FactoryBot.create(:api, :name => "Before")
    ConfigVersion.publish!(ConfigVersion.pending_config)
    deleted_api.update(:deleted_at => Time.now.utc)
    modified_api.update(:name => "After")
    FactoryBot.create(:api)
>>>>>>> 8f480d0a

    admin_login
    visit "/admin/#/config/publish"
    assert_text("1 Deleted API Backends")
    assert_text("1 Modified API Backends")
    assert_text("1 New API Backends")
  end

  def test_hides_categories_without_changes
<<<<<<< HEAD
    FactoryGirl.create(:api_backend)
=======
    ConfigVersion.publish!(ConfigVersion.pending_config)
    FactoryBot.create(:api)
>>>>>>> 8f480d0a

    admin_login
    visit "/admin/#/config/publish"
    refute_text("Deleted API Backends")
    refute_text("Modified API Backends")
    assert_text("New API Backends")
  end

  def test_message_when_no_changes_to_publish
<<<<<<< HEAD
    api = FactoryGirl.create(:api_backend)
    publish_api_backends([api.id])
=======
    FactoryBot.create(:api)
    ConfigVersion.publish!(ConfigVersion.pending_config)
>>>>>>> 8f480d0a

    admin_login
    visit "/admin/#/config/publish"
    assert_text("Published configuration is up to date")
  end

  def test_diff_of_config_changes
<<<<<<< HEAD
    api = FactoryGirl.create(:api_backend, :name => "Before")
    publish_api_backends([api.id])
    api.update_attributes(:name => "After")
=======
    api = FactoryBot.create(:api, :name => "Before")
    ConfigVersion.publish!(ConfigVersion.pending_config)
    api.update(:name => "After")
>>>>>>> 8f480d0a

    admin_login
    visit "/admin/#/config/publish"
    assert_selector(".config-diff", :visible => :hidden)
    click_link("View Config Differences")
    assert_selector(".config-diff", :visible => :visible)
    assert_selector(".config-diff del", :text => "Before")
    assert_selector(".config-diff ins", :text => "After")
  end

  def test_auto_selection_for_single_change
<<<<<<< HEAD
    FactoryGirl.create(:api_backend)
=======
    FactoryBot.create(:api)
>>>>>>> 8f480d0a

    admin_login
    visit "/admin/#/config/publish"
    assert_selector("input[type=checkbox][name*=publish]", :count => 1)
    assert_selector("input[type=checkbox][name*=publish]:checked", :count => 1)
  end

  def test_no_auto_selection_for_multiple_changes
<<<<<<< HEAD
    FactoryGirl.create(:api_backend)
    FactoryGirl.create(:api_backend)
=======
    FactoryBot.create(:api)
    FactoryBot.create(:api)
>>>>>>> 8f480d0a

    admin_login
    visit "/admin/#/config/publish"
    assert_selector("input[type=checkbox][name*=publish]", :count => 2)
    refute_selector("input[type=checkbox][name*=publish]:checked")
  end

  def test_refreshes_changes_on_load
<<<<<<< HEAD
    api = FactoryGirl.create(:api_backend)
    publish_api_backends([api.id])
=======
    FactoryBot.create(:api)
    ConfigVersion.publish!(ConfigVersion.pending_config)
>>>>>>> 8f480d0a

    admin_login
    visit "/admin/#/config/publish"
    refute_text("New API Backends")

    find("nav a", :text => /Configuration/).click
    find("nav a", :text => /API Backends/).click
    assert_text("Add API Backend")

<<<<<<< HEAD
    FactoryGirl.create(:api_backend)
=======
    FactoryBot.create(:api)
>>>>>>> 8f480d0a
    find("nav a", :text => /Configuration/).click
    find("nav a", :text => /Publish Changes/).click
    assert_text("1 New API Backends")
  end

  def test_check_or_uncheck_all_link
<<<<<<< HEAD
    FactoryGirl.create(:api_backend)
    FactoryGirl.create(:api_backend)
=======
    FactoryBot.create(:api)
    FactoryBot.create(:api)
>>>>>>> 8f480d0a

    admin_login
    visit "/admin/#/config/publish"

    assert_selector("input[type=checkbox][name*=publish]", :count => 2)
    refute_text("Uncheck all")
    assert_text("Check all")
    refute_selector("input[type=checkbox][name*=publish]:checked")

    click_link("Check all")
    assert_selector("input[type=checkbox][name*=publish]:checked")
    refute_text("Check all")
    assert_text("Uncheck all")

    click_link("Uncheck all")
    refute_selector("input[type=checkbox][name*=publish]:checked")
    refute_text("Uncheck all")
    assert_text("Check all")

    checkboxes = all("input[type=checkbox][name*=publish]")
    checkboxes[0].click
    assert_text("Check all")
    checkboxes[1].click
    assert_text("Uncheck all")
    checkboxes[1].click
    assert_text("Check all")
  end

  def test_disables_publish_button_when_no_changes_checked
<<<<<<< HEAD
    FactoryGirl.create(:api_backend)
    FactoryGirl.create(:api_backend)
=======
    FactoryBot.create(:api)
    FactoryBot.create(:api)
>>>>>>> 8f480d0a

    admin_login
    visit "/admin/#/config/publish"

    assert_selector("input[type=checkbox][name*=publish]", :count => 2)
    refute_selector("input[type=checkbox][name*=publish]:checked")
    publish_button = find("#publish_button")
    checkbox = all("input[type=checkbox][name*=publish]")[0]

    assert_equal(false, checkbox[:checked])
    assert_equal(true, publish_button.disabled?)

    checkbox.click
    assert_equal(true, checkbox[:checked])
    assert_equal(false, publish_button.disabled?)

    checkbox.click
    assert_equal(false, checkbox[:checked])
    assert_equal(true, publish_button.disabled?)
  end

  def test_enables_publish_button_on_load_if
<<<<<<< HEAD
    FactoryGirl.create(:api_backend)
=======
    FactoryBot.create(:api)
>>>>>>> 8f480d0a

    admin_login
    visit "/admin/#/config/publish"

    assert_selector("input[type=checkbox][name*=publish]", :count => 1)
    assert_selector("input[type=checkbox][name*=publish]:checked", :count => 1)
    publish_button = find("#publish_button")
    checkbox = all("input[type=checkbox][name*=publish]")[0]

    assert_equal(true, checkbox[:checked])
    assert_equal(false, publish_button.disabled?)

    checkbox.click
    assert_equal(false, checkbox[:checked])
    assert_equal(true, publish_button.disabled?)
  end
end<|MERGE_RESOLUTION|>--- conflicted
+++ resolved
@@ -19,27 +19,17 @@
   end
 
   def test_pending_changes_grouped_into_categories
-<<<<<<< HEAD
-    new_api = FactoryGirl.create(:api_backend)
-    deleted_api = FactoryGirl.create(:api_backend)
-    modified_api = FactoryGirl.create(:api_backend, :name => "Before")
+    new_api = FactoryBot.create(:api_backend)
+    deleted_api = FactoryBot.create(:api_backend)
+    modified_api = FactoryBot.create(:api_backend, :name => "Before")
     publish_api_backends([
       new_api.id,
       deleted_api.id,
       modified_api.id,
     ])
     deleted_api.delete
-    modified_api.update_attributes(:name => "After")
-    FactoryGirl.create(:api_backend)
-=======
-    FactoryBot.create(:api)
-    deleted_api = FactoryBot.create(:api)
-    modified_api = FactoryBot.create(:api, :name => "Before")
-    ConfigVersion.publish!(ConfigVersion.pending_config)
-    deleted_api.update(:deleted_at => Time.now.utc)
     modified_api.update(:name => "After")
-    FactoryBot.create(:api)
->>>>>>> 8f480d0a
+    FactoryBot.create(:api_backend)
 
     admin_login
     visit "/admin/#/config/publish"
@@ -49,12 +39,7 @@
   end
 
   def test_hides_categories_without_changes
-<<<<<<< HEAD
-    FactoryGirl.create(:api_backend)
-=======
-    ConfigVersion.publish!(ConfigVersion.pending_config)
-    FactoryBot.create(:api)
->>>>>>> 8f480d0a
+    FactoryBot.create(:api_backend)
 
     admin_login
     visit "/admin/#/config/publish"
@@ -64,13 +49,8 @@
   end
 
   def test_message_when_no_changes_to_publish
-<<<<<<< HEAD
-    api = FactoryGirl.create(:api_backend)
+    api = FactoryBot.create(:api_backend)
     publish_api_backends([api.id])
-=======
-    FactoryBot.create(:api)
-    ConfigVersion.publish!(ConfigVersion.pending_config)
->>>>>>> 8f480d0a
 
     admin_login
     visit "/admin/#/config/publish"
@@ -78,15 +58,9 @@
   end
 
   def test_diff_of_config_changes
-<<<<<<< HEAD
-    api = FactoryGirl.create(:api_backend, :name => "Before")
+    api = FactoryBot.create(:api_backend, :name => "Before")
     publish_api_backends([api.id])
-    api.update_attributes(:name => "After")
-=======
-    api = FactoryBot.create(:api, :name => "Before")
-    ConfigVersion.publish!(ConfigVersion.pending_config)
     api.update(:name => "After")
->>>>>>> 8f480d0a
 
     admin_login
     visit "/admin/#/config/publish"
@@ -98,11 +72,7 @@
   end
 
   def test_auto_selection_for_single_change
-<<<<<<< HEAD
-    FactoryGirl.create(:api_backend)
-=======
-    FactoryBot.create(:api)
->>>>>>> 8f480d0a
+    FactoryBot.create(:api_backend)
 
     admin_login
     visit "/admin/#/config/publish"
@@ -111,13 +81,8 @@
   end
 
   def test_no_auto_selection_for_multiple_changes
-<<<<<<< HEAD
-    FactoryGirl.create(:api_backend)
-    FactoryGirl.create(:api_backend)
-=======
-    FactoryBot.create(:api)
-    FactoryBot.create(:api)
->>>>>>> 8f480d0a
+    FactoryBot.create(:api_backend)
+    FactoryBot.create(:api_backend)
 
     admin_login
     visit "/admin/#/config/publish"
@@ -126,13 +91,8 @@
   end
 
   def test_refreshes_changes_on_load
-<<<<<<< HEAD
-    api = FactoryGirl.create(:api_backend)
+    api = FactoryBot.create(:api_backend)
     publish_api_backends([api.id])
-=======
-    FactoryBot.create(:api)
-    ConfigVersion.publish!(ConfigVersion.pending_config)
->>>>>>> 8f480d0a
 
     admin_login
     visit "/admin/#/config/publish"
@@ -142,24 +102,15 @@
     find("nav a", :text => /API Backends/).click
     assert_text("Add API Backend")
 
-<<<<<<< HEAD
-    FactoryGirl.create(:api_backend)
-=======
-    FactoryBot.create(:api)
->>>>>>> 8f480d0a
+    FactoryBot.create(:api_backend)
     find("nav a", :text => /Configuration/).click
     find("nav a", :text => /Publish Changes/).click
     assert_text("1 New API Backends")
   end
 
   def test_check_or_uncheck_all_link
-<<<<<<< HEAD
-    FactoryGirl.create(:api_backend)
-    FactoryGirl.create(:api_backend)
-=======
-    FactoryBot.create(:api)
-    FactoryBot.create(:api)
->>>>>>> 8f480d0a
+    FactoryBot.create(:api_backend)
+    FactoryBot.create(:api_backend)
 
     admin_login
     visit "/admin/#/config/publish"
@@ -189,13 +140,8 @@
   end
 
   def test_disables_publish_button_when_no_changes_checked
-<<<<<<< HEAD
-    FactoryGirl.create(:api_backend)
-    FactoryGirl.create(:api_backend)
-=======
-    FactoryBot.create(:api)
-    FactoryBot.create(:api)
->>>>>>> 8f480d0a
+    FactoryBot.create(:api_backend)
+    FactoryBot.create(:api_backend)
 
     admin_login
     visit "/admin/#/config/publish"
@@ -218,11 +164,7 @@
   end
 
   def test_enables_publish_button_on_load_if
-<<<<<<< HEAD
-    FactoryGirl.create(:api_backend)
-=======
-    FactoryBot.create(:api)
->>>>>>> 8f480d0a
+    FactoryBot.create(:api_backend)
 
     admin_login
     visit "/admin/#/config/publish"
