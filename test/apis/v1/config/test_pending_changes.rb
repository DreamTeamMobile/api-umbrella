require_relative "../../../test_helper"

class Test::Apis::V1::Config::TestPendingChanges < Minitest::Test
  include ApiUmbrellaTestHelpers::AdminAuth
  include ApiUmbrellaTestHelpers::Setup
  include Minitest::Hooks

  def setup
    super
    setup_server

    PublishedConfig.delete_all
  end

  def after_all
    super
    default_config_version_needed
  end

  def test_grouped_into_categories
    response = Typhoeus.get("https://127.0.0.1:9081/api-umbrella/v1/config/pending_changes.json", http_options.deep_merge(admin_token))

    assert_response_code(200, response)
    data = MultiJson.load(response.body)
    assert_kind_of(Hash, data["config"])
    assert_kind_of(Hash, data["config"]["apis"])
    assert_kind_of(Array, data["config"]["apis"]["deleted"])
    assert_kind_of(Array, data["config"]["apis"]["identical"])
    assert_kind_of(Array, data["config"]["apis"]["modified"])
    assert_kind_of(Array, data["config"]["apis"]["new"])
  end

  def test_yaml_output_omits_separator
<<<<<<< HEAD
    FactoryGirl.create(:api_backend)
=======
    FactoryBot.create(:api)
>>>>>>> 8f480d0a
    response = Typhoeus.get("https://127.0.0.1:9081/api-umbrella/v1/config/pending_changes.json", http_options.deep_merge(admin_token))

    assert_response_code(200, response)
    data = MultiJson.load(response.body)
    api_data = data["config"]["apis"]["new"].first
    refute_includes(api_data["pending_yaml"], "---")
    refute_includes(api_data["pending_yaml"], "...")
  end

  def test_yaml_output_omits_unnecessary_fields
<<<<<<< HEAD
    FactoryGirl.create(:api_backend, :created_by_username => "foo", :updated_by_username => "foo")
=======
    FactoryBot.create(:api, :created_by => "foo", :updated_by => "foo")
>>>>>>> 8f480d0a
    response = Typhoeus.get("https://127.0.0.1:9081/api-umbrella/v1/config/pending_changes.json", http_options.deep_merge(admin_token))

    assert_response_code(200, response)
    data = MultiJson.load(response.body)
    api_data = data["config"]["apis"]["new"].first
    pending_keys = api_data["pending"].keys
    [
      "created_at",
      "created_by",
      "creator",
      "id",
      "updated_at",
      "updated_by",
      "updater",
      "version",
    ].each do |field|
      assert_includes(pending_keys, field)
      refute_includes(api_data["pending_yaml"], field)
    end
    [
      "created_by_id",
      "created_by_username",
      "updated_by_id",
      "updated_by_username",
    ].each do |field|
      refute_includes(pending_keys, field)
      refute_includes(api_data["pending_yaml"], field)
    end
  end

  def test_yaml_output_sorts_fields_alphabetically
<<<<<<< HEAD
    FactoryGirl.create(:api_backend, :sort_order => 10)
=======
    FactoryBot.create(:api, :sort_order => 10)
>>>>>>> 8f480d0a
    response = Typhoeus.get("https://127.0.0.1:9081/api-umbrella/v1/config/pending_changes.json", http_options.deep_merge(admin_token))

    assert_response_code(200, response)
    data = MultiJson.load(response.body)
    api_data = data["config"]["apis"]["new"].first

    yaml_lines = api_data["pending_yaml"].split("\n")
    yaml_keys = yaml_lines.map { |line| line.gsub(/:.*/, "") }
    assert_equal([
      "backend_host",
      "backend_protocol",
      "balance_algorithm",
      "frontend_host",
      "frontend_prefixes",
      "name",
      "servers",
      "- host",
      "  port",
      "sort_order",
      "url_matches",
      "- backend_prefix",
      "  frontend_prefix",
    ], yaml_keys)
  end
end<|MERGE_RESOLUTION|>--- conflicted
+++ resolved
@@ -31,11 +31,7 @@
   end
 
   def test_yaml_output_omits_separator
-<<<<<<< HEAD
-    FactoryGirl.create(:api_backend)
-=======
-    FactoryBot.create(:api)
->>>>>>> 8f480d0a
+    FactoryBot.create(:api_backend)
     response = Typhoeus.get("https://127.0.0.1:9081/api-umbrella/v1/config/pending_changes.json", http_options.deep_merge(admin_token))
 
     assert_response_code(200, response)
@@ -46,11 +42,7 @@
   end
 
   def test_yaml_output_omits_unnecessary_fields
-<<<<<<< HEAD
-    FactoryGirl.create(:api_backend, :created_by_username => "foo", :updated_by_username => "foo")
-=======
-    FactoryBot.create(:api, :created_by => "foo", :updated_by => "foo")
->>>>>>> 8f480d0a
+    FactoryBot.create(:api_backend, :created_by_username => "foo", :updated_by_username => "foo")
     response = Typhoeus.get("https://127.0.0.1:9081/api-umbrella/v1/config/pending_changes.json", http_options.deep_merge(admin_token))
 
     assert_response_code(200, response)
@@ -82,11 +74,7 @@
   end
 
   def test_yaml_output_sorts_fields_alphabetically
-<<<<<<< HEAD
-    FactoryGirl.create(:api_backend, :sort_order => 10)
-=======
-    FactoryBot.create(:api, :sort_order => 10)
->>>>>>> 8f480d0a
+    FactoryBot.create(:api_backend, :sort_order => 10)
     response = Typhoeus.get("https://127.0.0.1:9081/api-umbrella/v1/config/pending_changes.json", http_options.deep_merge(admin_token))
 
     assert_response_code(200, response)
