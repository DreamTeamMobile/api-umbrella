require_relative "../../test_helper"

class Test::Proxy::ApiKeyValidation::TestApiKeyCache < Minitest::Test
  include ApiUmbrellaTestHelpers::Setup
  include ApiUmbrellaTestHelpers::ExerciseAllWorkers

  def setup
    super
    setup_server
  end

  def test_caches_keys_inside_workers_for_couple_seconds
<<<<<<< HEAD
    user = FactoryGirl.create(:api_user, {
      :settings => FactoryGirl.build(:api_user_settings, {
        :rate_limit_mode => "unlimited",
      }),
=======
    user = FactoryBot.create(:api_user, :settings => {
      :rate_limit_mode => "unlimited",
>>>>>>> 8f480d0a
    })

    # Make requests against all the workers processes so the key is cache
    # locally inside each worker.
    responses = exercise_all_workers("/api/info/", {
      :headers => { "X-Api-Key" => user.api_key },
      :params => { :step => "pre" },
    })
    responses.each do |response|
      assert_response_code(200, response)
    end

    # Disable the API key
    user.disabled_at = Time.now.utc
    user.save!

    # Immediately make more requests. These should still succeed due to the
    # local cache.
    responses = exercise_all_workers("/api/info/", {
      :headers => { "X-Api-Key" => user.api_key },
      :params => { :step => "post-save" },
    })
    responses.each do |response|
      assert_response_code(200, response)
    end

    # Wait for the cache to expire
    sleep 2.1

    # With the cache expired, now all requests should be rejected due to the
    # disabled key.
    responses = exercise_all_workers("/api/info/", {
      :headers => { "X-Api-Key" => user.api_key },
      :params => { :step => "post-timeout" },
    })
    responses.each do |response|
      assert_response_code(403, response)
      assert_match("API_KEY_DISABLED", response.body)
    end
  end

  def test_keys_across_parallel_hits_with_key_caching
<<<<<<< HEAD
    user = FactoryGirl.create(:api_user, {
      :settings => FactoryGirl.build(:api_user_settings, {
        :rate_limit_mode => "unlimited",
      }),
=======
    user = FactoryBot.create(:api_user, :settings => {
      :rate_limit_mode => "unlimited",
>>>>>>> 8f480d0a
    })

    hydra = Typhoeus::Hydra.new
    requests = Array.new(20) do
      request = Typhoeus::Request.new("http://127.0.0.1:9080/api/hello", http_options.deep_merge({
        :headers => { "X-Api-Key" => user.api_key },
      }))
      hydra.queue(request)
      request
    end
    hydra.run

    requests.each do |request|
      assert_response_code(200, request.response)
      assert_equal("Hello World", request.response.body)
    end
  end

  def test_keys_across_repated_hits_with_key_caching
<<<<<<< HEAD
    user = FactoryGirl.create(:api_user, {
      :settings => FactoryGirl.build(:api_user_settings, {
        :rate_limit_mode => "unlimited",
      }),
=======
    user = FactoryBot.create(:api_user, :settings => {
      :rate_limit_mode => "unlimited",
>>>>>>> 8f480d0a
    })

    20.times do
      response = Typhoeus.get("http://127.0.0.1:9080/api/hello", http_options.deep_merge({
        :headers => { "X-Api-Key" => user.api_key },
      }))
      assert_response_code(200, response)
      assert_equal("Hello World", response.body)
    end
  end

  def test_key_caching_disabled
    override_config({
      "gatekeeper" => {
        "api_key_cache" => false,
      },
    }, "--router") do
<<<<<<< HEAD
      user = FactoryGirl.create(:api_user, {
        :settings => FactoryGirl.build(:api_user_settings, {
          :rate_limit_mode => "unlimited",
        }),
=======
      user = FactoryBot.create(:api_user, :settings => {
        :rate_limit_mode => "unlimited",
>>>>>>> 8f480d0a
      })

      # Make requests against all the workers processes.
      responses = exercise_all_workers("/api/info/", {
        :headers => { "X-Api-Key" => user.api_key },
        :params => { :step => "pre" },
      })
      responses.each do |response|
        assert_response_code(200, response)
      end

      # Disable the API key
      user.disabled_at = Time.now.utc
      user.save!

      # Immediately make more requests. These should still immediately be
      # rejected since the key caching is disabled.
      responses = exercise_all_workers("/api/info/", {
        :headers => { "X-Api-Key" => user.api_key },
        :params => { :step => "post-save" },
      })
      responses.each do |response|
        assert_response_code(403, response)
        assert_match("API_KEY_DISABLED", response.body)
      end
    end
  end
end<|MERGE_RESOLUTION|>--- conflicted
+++ resolved
@@ -10,15 +10,10 @@
   end
 
   def test_caches_keys_inside_workers_for_couple_seconds
-<<<<<<< HEAD
-    user = FactoryGirl.create(:api_user, {
-      :settings => FactoryGirl.build(:api_user_settings, {
+    user = FactoryBot.create(:api_user, {
+      :settings => FactoryBot.build(:api_user_settings, {
         :rate_limit_mode => "unlimited",
       }),
-=======
-    user = FactoryBot.create(:api_user, :settings => {
-      :rate_limit_mode => "unlimited",
->>>>>>> 8f480d0a
     })
 
     # Make requests against all the workers processes so the key is cache
@@ -61,15 +56,10 @@
   end
 
   def test_keys_across_parallel_hits_with_key_caching
-<<<<<<< HEAD
-    user = FactoryGirl.create(:api_user, {
-      :settings => FactoryGirl.build(:api_user_settings, {
+    user = FactoryBot.create(:api_user, {
+      :settings => FactoryBot.build(:api_user_settings, {
         :rate_limit_mode => "unlimited",
       }),
-=======
-    user = FactoryBot.create(:api_user, :settings => {
-      :rate_limit_mode => "unlimited",
->>>>>>> 8f480d0a
     })
 
     hydra = Typhoeus::Hydra.new
@@ -89,15 +79,10 @@
   end
 
   def test_keys_across_repated_hits_with_key_caching
-<<<<<<< HEAD
-    user = FactoryGirl.create(:api_user, {
-      :settings => FactoryGirl.build(:api_user_settings, {
+    user = FactoryBot.create(:api_user, {
+      :settings => FactoryBot.build(:api_user_settings, {
         :rate_limit_mode => "unlimited",
       }),
-=======
-    user = FactoryBot.create(:api_user, :settings => {
-      :rate_limit_mode => "unlimited",
->>>>>>> 8f480d0a
     })
 
     20.times do
@@ -115,15 +100,10 @@
         "api_key_cache" => false,
       },
     }, "--router") do
-<<<<<<< HEAD
-      user = FactoryGirl.create(:api_user, {
-        :settings => FactoryGirl.build(:api_user_settings, {
+      user = FactoryBot.create(:api_user, {
+        :settings => FactoryBot.build(:api_user_settings, {
           :rate_limit_mode => "unlimited",
         }),
-=======
-      user = FactoryBot.create(:api_user, :settings => {
-        :rate_limit_mode => "unlimited",
->>>>>>> 8f480d0a
       })
 
       # Make requests against all the workers processes.
