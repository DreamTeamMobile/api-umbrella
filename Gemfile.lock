GEM
  remote: https://rubygems.org/
  specs:
<<<<<<< HEAD
    active_attr (0.10.2)
      activemodel (>= 3.0.2, < 5.2)
      activesupport (>= 3.0.2, < 5.2)
    activemodel (5.1.6)
      activesupport (= 5.1.6)
    activesupport (5.1.6)
=======
    activemodel (5.2.0)
      activesupport (= 5.2.0)
    activesupport (5.2.0)
>>>>>>> b5a6daea
      concurrent-ruby (~> 1.0, >= 1.0.2)
      i18n (>= 0.7, < 2)
      minitest (~> 5.1)
      tzinfo (~> 1.1)
    addressable (2.5.2)
      public_suffix (>= 2.0.2, < 4.0)
    ansi (1.5.0)
    ast (2.4.0)
    awesome_print (1.8.0)
<<<<<<< HEAD
    bcrypt (3.1.11)
=======
    axiom-types (0.1.1)
      descendants_tracker (~> 0.0.4)
      ice_nine (~> 0.11.0)
      thread_safe (~> 0.3, >= 0.3.1)
    bcrypt (3.1.12)
>>>>>>> b5a6daea
    bson (4.3.0)
    builder (3.2.3)
    capybara (3.2.1)
      addressable
      mini_mime (>= 0.1.3)
      nokogiri (~> 1.8)
      rack (>= 1.6.0)
      rack-test (>= 0.6.3)
      xpath (~> 3.1)
    capybara-screenshot (1.0.21)
      capybara (>= 1.0, < 4)
      launchy
    childprocess (0.9.0)
      ffi (~> 1.0, >= 1.0.11)
    cliver (0.3.2)
    concurrent-ruby (1.0.5)
    database_cleaner (1.7.0)
    descendants_tracker (0.0.4)
      thread_safe (~> 0.3, >= 0.3.1)
    elasticsearch (6.0.0)
      elasticsearch-api (= 6.0.0)
      elasticsearch-transport (= 6.0.0)
    elasticsearch-api (6.0.0)
      multi_json
    elasticsearch-transport (6.0.0)
      faraday
      multi_json
    equalizer (0.0.11)
    ethon (0.11.0)
      ffi (>= 1.3.0)
    factory_bot (4.10.0)
      activesupport (>= 3.0.0)
    faker (1.8.7)
      i18n (>= 0.7)
    faraday (0.15.2)
      multipart-post (>= 1.2, < 3)
    ffi (1.9.25)
    hashie (3.5.7)
    i18n (1.0.1)
      concurrent-ruby (~> 1.0)
<<<<<<< HEAD
=======
    ice_nine (0.11.2)
    jaro_winkler (1.5.1)
>>>>>>> b5a6daea
    launchy (2.4.3)
      addressable (~> 2.3)
    lazyhash (0.1.1)
    mini_mime (1.0.0)
    mini_portile2 (2.3.0)
    minitest (5.11.3)
    minitest-ci (3.4.0)
      minitest (>= 5.0.6)
    minitest-hooks (1.5.0)
      minitest (> 5.3)
    minitest-reporters (1.3.0)
      ansi
      builder
      minitest (>= 5.0)
      ruby-progressbar
    minitest-sprint (1.2.0)
      path_expander (~> 1.0)
    mongo (2.5.3)
      bson (>= 4.3.0, < 5.0.0)
    mongoid (7.0.1)
      activemodel (>= 5.1, < 6.0.0)
      mongo (>= 2.5.1, < 3.0.0)
    multi_json (1.13.1)
    multipart-post (2.0.0)
    nokogiri (1.8.2)
      mini_portile2 (~> 2.3.0)
    oj (3.6.2)
    parallel (1.12.1)
    parser (2.5.1.0)
      ast (~> 2.4.0)
    path_expander (1.0.3)
    poltergeist (1.18.1)
      capybara (>= 2.1, < 4)
      cliver (~> 0.3.1)
      websocket-driver (>= 0.2.0)
    powerpack (0.1.1)
    public_suffix (3.0.2)
    rack (2.0.5)
    rack-test (1.0.0)
      rack (>= 1.0, < 3)
    rails_compatible_cookies_utils (0.1.2)
    rainbow (3.0.0)
    rake (12.3.1)
    rubocop (0.57.1)
      jaro_winkler (~> 1.5.1)
      parallel (~> 1.10)
      parser (>= 2.5)
      powerpack (~> 0.1)
      rainbow (>= 2.2.2, < 4.0)
      ruby-progressbar (~> 1.7)
      unicode-display_width (~> 1.0, >= 1.0.1)
    ruby-progressbar (1.9.0)
    thread_safe (0.3.6)
    typhoeus (1.3.0)
      ethon (>= 0.9.0)
    tzinfo (1.2.5)
      thread_safe (~> 0.1)
    unicode-display_width (1.4.0)
    virtus (1.0.5)
      axiom-types (~> 0.1)
      coercible (~> 1.0)
      descendants_tracker (~> 0.0, >= 0.0.3)
      equalizer (~> 0.0, >= 0.0.9)
    websocket-driver (0.7.0)
      websocket-extensions (>= 0.1.0)
    websocket-extensions (0.1.3)
    xpath (3.1.0)
      nokogiri (~> 1.8)
    zonebie (0.6.1)

PLATFORMS
  ruby

DEPENDENCIES
<<<<<<< HEAD
  active_attr (~> 0.10.2)
  activesupport (~> 5.1.6)
=======
  activesupport (~> 5.2.0)
>>>>>>> b5a6daea
  addressable (~> 2.5.2)
  awesome_print (~> 1.8.0)
  bcrypt (~> 3.1.12)
  capybara (~> 3.2.1)
  capybara-screenshot (~> 1.0.14)
  childprocess (~> 0.9.0)
  concurrent-ruby (~> 1.0.5)
  database_cleaner (~> 1.7.0)
<<<<<<< HEAD
  elasticsearch (~> 6.0.0)
  factory_bot (~> 4.8.2)
=======
  elasticsearch (~> 2.0.2)
  elasticsearch-persistence (~> 0.1.9)
  factory_bot (~> 4.10.0)
>>>>>>> b5a6daea
  faker (~> 1.8.7)
  lazyhash (~> 0.1.1)
  minitest (~> 5.11.3)
  minitest-ci (~> 3.4.0)
  minitest-hooks (~> 1.5.0)
  minitest-reporters (~> 1.3.0)
  minitest-sprint (~> 1.2.0)
  mongoid (~> 7.0.1)
  multi_json (~> 1.13.1)
  nokogiri (~> 1.8.1)
  oj (~> 3.6.2)
  poltergeist (~> 1.18.1)
  rails_compatible_cookies_utils (~> 0.1.0)
  rainbow (~> 3.0.0)
  rake (~> 12.3.1)
  rubocop (~> 0.57.1)
  typhoeus (~> 1.3.0)
  zonebie (~> 0.6.1)

BUNDLED WITH
   1.16.2<|MERGE_RESOLUTION|>--- conflicted
+++ resolved
@@ -1,18 +1,12 @@
 GEM
   remote: https://rubygems.org/
   specs:
-<<<<<<< HEAD
     active_attr (0.10.2)
       activemodel (>= 3.0.2, < 5.2)
       activesupport (>= 3.0.2, < 5.2)
-    activemodel (5.1.6)
-      activesupport (= 5.1.6)
-    activesupport (5.1.6)
-=======
     activemodel (5.2.0)
       activesupport (= 5.2.0)
     activesupport (5.2.0)
->>>>>>> b5a6daea
       concurrent-ruby (~> 1.0, >= 1.0.2)
       i18n (>= 0.7, < 2)
       minitest (~> 5.1)
@@ -22,15 +16,7 @@
     ansi (1.5.0)
     ast (2.4.0)
     awesome_print (1.8.0)
-<<<<<<< HEAD
-    bcrypt (3.1.11)
-=======
-    axiom-types (0.1.1)
-      descendants_tracker (~> 0.0.4)
-      ice_nine (~> 0.11.0)
-      thread_safe (~> 0.3, >= 0.3.1)
     bcrypt (3.1.12)
->>>>>>> b5a6daea
     bson (4.3.0)
     builder (3.2.3)
     capybara (3.2.1)
@@ -48,8 +34,6 @@
     cliver (0.3.2)
     concurrent-ruby (1.0.5)
     database_cleaner (1.7.0)
-    descendants_tracker (0.0.4)
-      thread_safe (~> 0.3, >= 0.3.1)
     elasticsearch (6.0.0)
       elasticsearch-api (= 6.0.0)
       elasticsearch-transport (= 6.0.0)
@@ -58,7 +42,6 @@
     elasticsearch-transport (6.0.0)
       faraday
       multi_json
-    equalizer (0.0.11)
     ethon (0.11.0)
       ffi (>= 1.3.0)
     factory_bot (4.10.0)
@@ -68,14 +51,9 @@
     faraday (0.15.2)
       multipart-post (>= 1.2, < 3)
     ffi (1.9.25)
-    hashie (3.5.7)
     i18n (1.0.1)
       concurrent-ruby (~> 1.0)
-<<<<<<< HEAD
-=======
-    ice_nine (0.11.2)
     jaro_winkler (1.5.1)
->>>>>>> b5a6daea
     launchy (2.4.3)
       addressable (~> 2.3)
     lazyhash (0.1.1)
@@ -134,11 +112,6 @@
     tzinfo (1.2.5)
       thread_safe (~> 0.1)
     unicode-display_width (1.4.0)
-    virtus (1.0.5)
-      axiom-types (~> 0.1)
-      coercible (~> 1.0)
-      descendants_tracker (~> 0.0, >= 0.0.3)
-      equalizer (~> 0.0, >= 0.0.9)
     websocket-driver (0.7.0)
       websocket-extensions (>= 0.1.0)
     websocket-extensions (0.1.3)
@@ -150,12 +123,8 @@
   ruby
 
 DEPENDENCIES
-<<<<<<< HEAD
   active_attr (~> 0.10.2)
-  activesupport (~> 5.1.6)
-=======
   activesupport (~> 5.2.0)
->>>>>>> b5a6daea
   addressable (~> 2.5.2)
   awesome_print (~> 1.8.0)
   bcrypt (~> 3.1.12)
@@ -164,14 +133,8 @@
   childprocess (~> 0.9.0)
   concurrent-ruby (~> 1.0.5)
   database_cleaner (~> 1.7.0)
-<<<<<<< HEAD
   elasticsearch (~> 6.0.0)
-  factory_bot (~> 4.8.2)
-=======
-  elasticsearch (~> 2.0.2)
-  elasticsearch-persistence (~> 0.1.9)
   factory_bot (~> 4.10.0)
->>>>>>> b5a6daea
   faker (~> 1.8.7)
   lazyhash (~> 0.1.1)
   minitest (~> 5.11.3)
