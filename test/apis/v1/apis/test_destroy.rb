require_relative "../../../test_helper"

class Test::Apis::V1::Apis::TestDestroy < Minitest::Test
  include ApiUmbrellaTestHelpers::AdminAuth
  include ApiUmbrellaTestHelpers::Setup
  parallelize_me!

  def setup
    super
    setup_server
  end

<<<<<<< HEAD
  def test_audits_deletes
    # Create the record
    api = FactoryGirl.create(:api_backend_with_all_relationships)
    server = api.servers.first
    assert(server)
    url_match = api.url_matches.first
    assert(url_match)
    rewrite = api.rewrites.first
    assert(rewrite)
    settings = api.settings
    assert(settings)
    settings_rate_limit = settings.rate_limits.first
    assert(settings_rate_limit)
    sub_settings = api.sub_settings.first
    assert(sub_settings)
    sub_settings_settings = sub_settings.settings
    assert(sub_settings_settings)
    sub_settings_rate_limit = sub_settings_settings.rate_limits.first
    assert(sub_settings_rate_limit)
=======
  def test_performs_soft_delete
    api = FactoryBot.create(:api)
>>>>>>> 8f480d0a

    # Ensure it exists
    response = Typhoeus.get("https://127.0.0.1:9081/api-umbrella/v1/apis/#{api.id}.json", http_options.deep_merge(admin_token))
    assert_response_code(200, response)
    assert_equal(1, ApiBackend.where(:id => api.id).count)
    assert_equal(1, ApiBackendServer.where(:id => server.id).count)
    assert_equal(1, ApiBackendUrlMatch.where(:id => url_match.id).count)
    assert_equal(1, ApiBackendRewrite.where(:id => rewrite.id).count)
    assert_equal(1, ApiBackendSettings.where(:id => settings.id).count)
    assert_equal(1, ApiBackendSubUrlSettings.where(:id => sub_settings.id).count)
    assert_equal(1, ApiBackendSettings.where(:id => sub_settings_settings.id).count)
    assert_equal(1, RateLimit.where(:id => settings_rate_limit.id).count)
    assert_equal(1, RateLimit.where(:id => sub_settings_rate_limit.id).count)

    # Delete
    response = Typhoeus.delete("https://127.0.0.1:9081/api-umbrella/v1/apis/#{api.id}.json", http_options.deep_merge(admin_token))
    assert_response_code(204, response)

    # Ensure it's deleted, including all the nested associations.
    response = Typhoeus.get("https://127.0.0.1:9081/api-umbrella/v1/apis/#{api.id}.json", http_options.deep_merge(admin_token))
    assert_response_code(404, response)
    assert_equal(0, ApiBackend.where(:id => api.id).count)
    assert_equal(0, ApiBackendServer.where(:id => server.id).count)
    assert_equal(0, ApiBackendUrlMatch.where(:id => url_match.id).count)
    assert_equal(0, ApiBackendRewrite.where(:id => rewrite.id).count)
    assert_equal(0, ApiBackendSettings.where(:id => settings.id).count)
    assert_equal(0, ApiBackendSubUrlSettings.where(:id => sub_settings.id).count)
    assert_equal(0, ApiBackendSettings.where(:id => sub_settings_settings.id).count)
    assert_equal(0, RateLimit.where(:id => settings_rate_limit.id).count)
    assert_equal(0, RateLimit.where(:id => sub_settings_rate_limit.id).count)

    # Check the audit table, and ensure all the nested association tables are
    # also being audited.
    api_log = AuditLog.where("table_name = 'api_backends' AND action = 'D' AND row_data->>'id' = ?", api.id).first!
    assert_equal(api.name, api_log.row_data["name"])
    server_log = AuditLog.where("table_name = 'api_backend_servers' AND action = 'D' AND row_data->>'id' = ?", server.id).first!
    assert_equal(server.host, server_log.row_data["host"])
    url_match_log = AuditLog.where("table_name = 'api_backend_url_matches' AND action = 'D' AND row_data->>'id' = ?", url_match.id).first!
    assert_equal(url_match.frontend_prefix, url_match_log.row_data["frontend_prefix"])
    rewrite_log = AuditLog.where("table_name = 'api_backend_rewrites' AND action = 'D' AND row_data->>'id' = ?", rewrite.id).first!
    assert_equal(rewrite.frontend_matcher, rewrite_log.row_data["frontend_matcher"])
    settings_log = AuditLog.where("table_name = 'api_backend_settings' AND action = 'D' AND row_data->>'id' = ?", settings.id).first!
    assert_equal(settings.disable_api_key, settings_log.row_data["disable_api_key"])
    sub_settings_log = AuditLog.where("table_name = 'api_backend_sub_url_settings' AND action = 'D' AND row_data->>'id' = ?", sub_settings.id).first!
    assert_equal(sub_settings.regex, sub_settings_log.row_data["regex"])
    sub_settings_settings_log = AuditLog.where("table_name = 'api_backend_settings' AND action = 'D' AND row_data->>'id' = ?", sub_settings_settings.id).first!
    assert_equal(sub_settings_settings.disable_api_key, sub_settings_settings_log.row_data["disable_api_key"])
    settings_rate_limit_log = AuditLog.where("table_name = 'rate_limits' AND action = 'D' AND row_data->>'id' = ?", settings_rate_limit.id).first!
    assert_equal(settings_rate_limit.duration, settings_rate_limit_log.row_data["duration"])
    sub_settings_rate_limit_log = AuditLog.where("table_name = 'rate_limits' AND action = 'D' AND row_data->>'id' = ?", sub_settings_rate_limit.id).first!
    assert_equal(sub_settings_rate_limit.duration, sub_settings_rate_limit_log.row_data["duration"])
  end
end<|MERGE_RESOLUTION|>--- conflicted
+++ resolved
@@ -10,10 +10,9 @@
     setup_server
   end
 
-<<<<<<< HEAD
   def test_audits_deletes
     # Create the record
-    api = FactoryGirl.create(:api_backend_with_all_relationships)
+    api = FactoryBot.create(:api_backend_with_all_relationships)
     server = api.servers.first
     assert(server)
     url_match = api.url_matches.first
@@ -30,10 +29,6 @@
     assert(sub_settings_settings)
     sub_settings_rate_limit = sub_settings_settings.rate_limits.first
     assert(sub_settings_rate_limit)
-=======
-  def test_performs_soft_delete
-    api = FactoryBot.create(:api)
->>>>>>> 8f480d0a
 
     # Ensure it exists
     response = Typhoeus.get("https://127.0.0.1:9081/api-umbrella/v1/apis/#{api.id}.json", http_options.deep_merge(admin_token))
