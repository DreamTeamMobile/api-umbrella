app_env: production
services:
  - general_db
  - log_db
  - router
  - web
user: api-umbrella
group: api-umbrella
rlimits:
  nofile: 100000
  nproc: 20000
http_port: 80
https_port: 443
heka:
  host: 127.0.0.1
  port: 14014
nginx:
  workers: 4
  worker_connections: 8192
  access_log_options: buffer=32k flush=10s
gatekeeper:
  workers: 4
  host: 127.0.0.1
  starting_port: 14050
  api_key_methods:
    - header
    - getParam
    - basicAuthUsername
  api_key_cache: true
  target: "127.0.0.1:14010"
trafficserver:
  host: 127.0.0.1
  port: 14009
  storage:
    size: 256M
  embedded_server_config:
    records: []
web:
  host: 127.0.0.1
  port: 14012
  rails_secret_token:
  devise_secret_key:
  puma:
    workers: 2
    min_threads: 2
    max_threads: 24
  admin:
    initial_superusers: []
    auth_strategies:
      enabled:
        - github
        - google
        - persona
      facebook:
        client_id:
        client_secret:
      github:
        client_id:
        client_secret:
      google:
        client_id:
        client_secret:
static_site:
  host: 127.0.0.1
  port: 14013
router:
  api_backends:
    host: 127.0.0.1
    port: 14011
  trusted_proxies: []
  global_rate_limits:
    ip_rate:
    ip_burst:
    ip_rate_size: 8m
    ip_connections:
    ip_connections_size: 5m
  log_listener:
    port: 14006
  web_backend_regex: "^/(admin|admins|web-assets)(/|$)"
  web_backend_required_https_regex: "^/(admin|admins)(/|$)"
  website_backend_required_https_regex_default: "^/(account|signup|contact)(/|$)"
hosts:
  - hostname: localhost
    default: true
dns_resolver:
  negative_ttl: 60
  max_stale: 86400
  timeout: 2000
  retries: 3
mongodb:
  url: "mongodb://127.0.0.1:14001/api_umbrella"
  options:
    server:
      auto_reconnect: true
      socketOptions:
        keepAlive: 500
    replset:
      socketOptions:
        keepAlive: 500
  embedded_server_config:
    processManagement:
      fork: false
    net:
      port: 14001
mora:
  host: 127.0.0.1
  port: 8181
  timeout: 0
elasticsearch:
  hosts:
    - "http://127.0.0.1:14002"
  embedded_server_env:
    heap_size: 512m
  embedded_server_config:
    http:
      port: 14002
    transport:
      tcp:
        port: 14003
    cluster:
      name: api-umbrella
    indices:
      fielddata:
        cache:
          size: 40%
      breaker:
        fielddata:
          limit: 60%
    # Disable Groovy scripting for security: CVE-2015-1427
    script:
      groovy:
        sandbox:
          enabled: false
log_template_version: v1
strip_cookies:
  - ^__utm.*$
  - ^_ga$
  - ^is_returning$
site_name: API Umbrella
apiSettings:
  require_https: required_return_error
  rate_limits:
    - duration: 1000
      accuracy: 500
      limit_by: ip
      limit: 50
      distributed: false
    - duration: 1000
      accuracy: 500
      limit_by: apiKey
      limit: 20
      distributed: false
    - duration: 15000
      accuracy: 1000
      limit_by: ip
      limit: 250
      distributed: true
    - duration: 15000
      accuracy: 1000
      limit_by: apiKey
      limit: 150
      distributed: true
    - duration: 3600000
      accuracy: 60000
      limit_by: apiKey
      limit: 1000
      distributed: true
      response_headers: true
  error_templates:
    json: |-
      {
        "error": {
          "code": {{code}},
          "message": {{message}}
        }
      }
    xml: |-
      <?xml version="1.0" encoding="UTF-8"?>
      <response>
        <error>
          <code>{{code}}</code>
          <message>{{message}}</message>
        </error>
      </response>
    csv: |-
      Error Code,Error Message
      {{code}},{{message}}
    html: |-
      <html>
        <body>
          <h1>{{code}}</h1>
          <p>{{message}}</p>
        </body>
      </html>
  error_data:
    common:
      signup_url: "{{base_url}}"
      contact_url: "{{base_url}}/contact/"
    not_found:
      status_code: 404
      code: NOT_FOUND
      message: The requested URL was not found on this server.
    api_key_missing:
      status_code: 403
      code: API_KEY_MISSING
      message: No api_key was supplied. Get one at {{signup_url}}
    api_key_invalid:
      status_code: 403
      code: API_KEY_INVALID
      message: An invalid api_key was supplied. Get one at {{signup_url}}
    api_key_disabled:
      status_code: 403
      code: API_KEY_DISABLED
      message: The api_key supplied has been disabled. Contact us at {{contact_url}} for assistance
    api_key_unverified:
      status_code: 403
      code: API_KEY_UNVERIFIED
      message: The api_key supplied has not been verified yet. Please check your e-mail to verify the API key. Contact us at {{contact_url}} for assistance
    api_key_unauthorized:
      status_code: 403
      code: API_KEY_UNAUTHORIZED
      message: The api_key supplied is not authorized to access the given service. Contact us at {{contact_url}} for assistance
    over_rate_limit:
      status_code: 429
      code: OVER_RATE_LIMIT
      message: You have exceeded your rate limit. Try again later or contact us at {{contact_url}} for assistance
    internal_server_error:
      status_code: 500
      code: INTERNAL_SERVER_ERROR
      message: An unexpected error has occurred. Try again later or contact us at {{contact_url}} for assistance
    https_required:
      status_code: 400
      code: HTTPS_REQUIRED
<<<<<<< HEAD
      message: "Requests must be made over HTTPS. Try accessing the API at: {{httpsUrl}}"
internal_apis:
  - _id: api-umbrella-gatekeeper-backend
    name: API Umbrella - Gatekeeper APIs
    frontend_host: "{{default_hostname}}"
    backend_host: 127.0.0.1
    backend_protocol: http
    balance_algorithm: least_conn
    sort_order: 1
    servers:
      - host: 127.0.0.1
        port: 14008
    url_matches:
      - frontend_prefix: "/api-umbrella/v1/health"
        backend_prefix: "/api-umbrella/v1/health"
      - frontend_prefix: "/api-umbrella/v1/state"
        backend_prefix: "/api-umbrella/v1/state"
    sub_settings:
      - http_method: get
        regex: "^/api-umbrella/v1/(health|state)"
        settings:
          disable_api_key: true
          rate_limit_mode: unlimited
          require_https: optional
  - _id: api-umbrella-web-backend
    name: API Umbrella - Web APIs
    frontend_host: "{{default_hostname}}"
    backend_host: 127.0.0.1
    backend_protocol: http
    balance_algorithm: least_conn
    sort_order: 1
    servers:
      - host: "{{web.host}}"
        port: "{{web.port}}"
    url_matches:
      - frontend_prefix: "/api-umbrella/"
        backend_prefix: "/api-umbrella/"
    sub_settings:
      - http_method: post
        regex: "^/api-umbrella/v1/users"
        settings:
          required_roles:
            - api-umbrella-key-creator
      - http_method: post
        regex: "^/api-umbrella/v1/contact"
        settings:
          required_roles:
            - api-umbrella-contact-form
internal_website_backends:
  - _id: api-umbrella-website-backend
    frontend_host: "{{default_hostname}}"
    backend_protocol: http
    server_host: "{{static_site.host}}"
    server_port: "{{static_site.port}}"
ban:
  user_agents:
  ips:
  response:
    status_code: 403
    delay: 0
    message: "Please contact us for assistance."
=======
      message: "Requests must be made over HTTPS. Try accessing the API at: {{https_url}}"
>>>>>>> d4964b00
<|MERGE_RESOLUTION|>--- conflicted
+++ resolved
@@ -231,8 +231,7 @@
     https_required:
       status_code: 400
       code: HTTPS_REQUIRED
-<<<<<<< HEAD
-      message: "Requests must be made over HTTPS. Try accessing the API at: {{httpsUrl}}"
+      message: "Requests must be made over HTTPS. Try accessing the API at: {{https_url}}"
 internal_apis:
   - _id: api-umbrella-gatekeeper-backend
     name: API Umbrella - Gatekeeper APIs
@@ -292,7 +291,4 @@
   response:
     status_code: 403
     delay: 0
-    message: "Please contact us for assistance."
-=======
-      message: "Requests must be made over HTTPS. Try accessing the API at: {{https_url}}"
->>>>>>> d4964b00
+    message: "Please contact us for assistance."