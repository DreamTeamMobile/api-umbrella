require "json"
require "net/http"
require "rainbow"
require "uri"

class OutdatedPackages
  REPOS = {
    "api_umbrella_static_site" => {
      :git => "https://github.com/NREL/api-umbrella-static-site.git",
      :git_ref => "master",
    },
    "elasticsearch" => {
      :git => "https://github.com/elasticsearch/elasticsearch.git",
      :constraint => "~> 2.4",
    },
<<<<<<< HEAD
=======
    "elasticsearch5" => {
      :git => "https://github.com/elasticsearch/elasticsearch.git",
      :constraint => "~> 5.6",
    },
    "elasticsearch6" => {
      :git => "https://github.com/elasticsearch/elasticsearch.git",
      :constraint => "~> 6.2",
    },
    "golang" => {
      :git => "https://go.googlesource.com/go",
    },
>>>>>>> 606f190e
    "libcidr" => {
      :http => "https://www.over-yonder.net/~fullermd/projects/libcidr",
    },
    "libestr" => {
      :git => "https://github.com/rsyslog/libestr.git",
    },
    "libfastjson" => {
      :git => "https://github.com/rsyslog/libfastjson.git",
    },
    "libgeoip" => {
      :git => "https://github.com/maxmind/geoip-api-c.git",
    },
<<<<<<< HEAD
    "liblogging" => {
      :git => "https://github.com/rsyslog/liblogging.git",
    },
    "luarocks" => {
      :git => "https://github.com/keplerproject/luarocks.git",
    },
    "luarock_argparse" => {
      :luarock => "argparse",
    },
    "luarock_bcrypt" => {
      :luarock => "bcrypt",
    },
    "luarock_cmsgpack" => {
=======
    "lua_argparse" => {
      :luarock => "argparse",
    },
    "lua_cmsgpack" => {
>>>>>>> 606f190e
      :luarock => "lua-cmsgpack",
    },
    "lua_iconv" => {
      :luarock => "lua-iconv",
    },
    "lua_icu_date" => {
      :git => "https://github.com/GUI/lua-icu-date.git",
      :git_ref => "master",
    },
    "lua_inspect" => {
      :luarock => "inspect",
    },
<<<<<<< HEAD
    "luarock_lapis" => {
      :git => "https://github.com/leafo/lapis.git",
=======
    "lua_libcidr_ffi" => {
      :git => "https://github.com/GUI/lua-libcidr-ffi.git",
>>>>>>> 606f190e
    },
    "lua_luacheck" => {
      :luarock => "luacheck",
    },
<<<<<<< HEAD
    "luarock_lualdap" => {
      :luarock => "lualdap",
    },
    "luarock_luaposix" => {
      :luarock => "luaposix",
    },
    "luarock_lustache" => {
=======
    "lua_luaposix" => {
      :luarock => "luaposix",
    },
    "lua_luasocket" => {
      :git => "https://github.com/diegonehab/luasocket.git",
      :git_ref => "master",
    },
    "lua_lustache" => {
>>>>>>> 606f190e
      :luarock => "lustache",
    },
    "lua_lyaml" => {
      :luarock => "lyaml",
    },
    "lua_penlight" => {
      :luarock => "penlight",
    },
<<<<<<< HEAD
    "luarock_resty_uuid" => {
      :luarock => "lua-resty-uuid",
    },
    "lua_luasocket" => {
      :git => "https://github.com/diegonehab/luasocket.git",
      :git_ref => "master",
    },
    "lua_resty_dns_cache" => {
      :git => "https://github.com/hamishforbes/lua-resty-dns-cache.git",
      :git_ref => "master",
=======
    "lua_resty_http" => {
      :git => "https://github.com/pintsized/lua-resty-http.git",
>>>>>>> 606f190e
    },
    "lua_resty_logger_socket" => {
      :git => "https://github.com/cloudflare/lua-resty-logger-socket.git",
      :git_ref => "master",
    },
    "lua_resty_shcache" => {
      :git => "https://github.com/cloudflare/lua-resty-shcache.git",
      :git_ref => "master",
    },
<<<<<<< HEAD
    "mailhog" => {
      :git => "https://github.com/mailhog/MailHog.git",
    },
    "ngx_dyups" => {
      :git => "https://github.com/yzprofile/ngx_http_dyups_module.git",
      :git_ref => "master",
    },
    "ngx_txid" => {
      :git => "https://github.com/streadway/ngx_txid.git",
=======
    "lua_resty_txid" => {
      :git => "https://github.com/GUI/lua-resty-txid.git",
    },
    "lua_resty_uuid" => {
      :luarock => "lua-resty-uuid",
    },
    "luarocks" => {
      :git => "https://github.com/keplerproject/luarocks.git",
    },
    "mailhog" => {
      :git => "https://github.com/mailhog/MailHog.git",
    },
    "mongo_orchestration" => {
      :git => "https://github.com/10gen/mongo-orchestration.git",
    },
    "mongodb" => {
      :git => "https://github.com/mongodb/mongo.git",
      :constraint => "~> 3.2.9",
    },
    "mora" => {
      :git => "https://github.com/emicklei/mora.git",
>>>>>>> 606f190e
      :git_ref => "master",
    },
    "nodejs" => {
      :git => "https://github.com/nodejs/node.git",
      :constraint => "~> 8.10",
    },
    "openldap" => {
      :git => "https://github.com/openldap/openldap.git",
    },
    "openresty" => {
      :git => "https://github.com/openresty/openresty.git",
    },
    "openssl" => {
      :git => "https://github.com/openssl/openssl.git",
      :string_version => true,
    },
    "opm_libcidr" => {
      :git => "https://github.com/GUI/lua-libcidr-ffi.git",
    },
    "opm_resty_http" => {
      :git => "https://github.com/pintsized/lua-resty-http.git",
    },
    "opm_resty_mail" => {
      :git => "https://github.com/GUI/lua-resty-mail.git",
    },
    "opm_resty_nettle" => {
      :git => "https://github.com/bungle/lua-resty-nettle.git",
    },
    "opm_resty_session" => {
      :git => "https://github.com/bungle/lua-resty-session.git",
    },
    "opm_resty_validation" => {
      :git => "https://github.com/bungle/lua-resty-validation.git",
    },
    "pcre" => {
      :http => "https://ftp.pcre.org/pub/pcre/",
    },
    "perp" => {
      :http => "http://b0llix.net/perp/site.cgi?page=download",
    },
    "phantomjs" => {
      :git => "https://github.com/ariya/phantomjs.git",
    },
<<<<<<< HEAD
    "postgresql" => {
      :git => "https://github.com/postgres/postgres.git",
=======
    "ruby" => {
      :git => "https://github.com/ruby/ruby.git",
      :constraint => "~> 2.4.3",
    },
    "rubygems" => {
      :git => "https://github.com/rubygems/rubygems.git",
>>>>>>> 606f190e
    },
    "rsyslog" => {
      :git => "https://github.com/rsyslog/rsyslog.git",
    },
    "runit" => {
      :http => "http://smarden.org/runit/install.html",
    },
    "shellcheck" => {
      :git => "https://github.com/koalaman/shellcheck.git",
    },
    "task" => {
      :git => "https://github.com/go-task/task.git",
    },
    "trafficserver" => {
      :git => "https://github.com/apache/trafficserver.git",
    },
    "unbound" => {
      :http => "https://www.unbound.net/download.html",
    },
    "yarn" => {
      :git => "https://github.com/yarnpkg/yarn.git",
    },
  }.freeze

  def luarocks_manifest
    @luarocks_manifest ||= JSON.parse(Net::HTTP.get_response(URI.parse("https://luarocks.org/manifest.json")).body)
  end

  def luarock_version_to_semver(version)
    version.gsub(/-(\d+)$/, '.0.0.\1')
  end

  def semver_to_luarock_version(version)
    version.gsub(/\.0\.0\.(\d+)$/, '-\1')
  end

  def tag_to_semver(name, tag)
    tag.downcase!

    # Remove prefixes containing the project name.
    tag.gsub!(/^#{name}[\-_]/i, "")
    tag.gsub!(/^#{name.tr("_", "-")}[\-_]/i, "")

    # Remove trailing "^{}" at end of git tags.
    tag.chomp!("^{}")

    # Remove "release-" prefixes.
    tag.gsub!(/^release-/, "")

    # Remove "v" or "r" prefixes before the version number.
    tag.gsub!(/^[vr](\d)/, '\1')

    # Project-specific normalizations.
    case(name)
    when "json_c"
      tag.gsub!(/-\d{8}$/, "")
    when "openldap"
      tag.gsub!(/^rel_eng_/, "")
      tag.tr!("_", ".")
    when "openssl", "ruby"
<<<<<<< HEAD
      tag.gsub!(/_/, ".")
    when "postgresql"
      tag.gsub!(/^rel/, "")
      tag.gsub!(/_/, ".")
=======
      tag.tr!("_", ".")
>>>>>>> 606f190e
    end

    tag
  end

  def initialize
    seen_names = []
    versions = {}
<<<<<<< HEAD
    versions_content = `git grep -h "^set.*_VERSION" build/cmake`.strip
=======
    versions_content = `git grep -hE "^\\w+_version=" tasks`.strip
>>>>>>> 606f190e
    versions_content.each_line do |line|
      current_version_matches = line.match(/^(.+?)_version=['"]([^'"]+)/)
      if(!current_version_matches)
        next
      end

      name = current_version_matches[1].downcase
      seen_names.push(name)
      options = REPOS[name] || {}
      current_version_string = current_version_matches[2]

      begin
        if(options[:luarock])
          current_version = Gem::Version.new(luarock_version_to_semver(current_version_string))
        else
          current_version = Gem::Version.new(current_version_string)
        end
      rescue ArgumentError
        current_version = current_version_string.dup
      end
      versions[name] = {
        :current_version => current_version,
      }

      constraint = Gem::Dependency.new(name, options[:constraint])

      tags = []
      unparsable_tags = []

      if(options[:git] && options[:git_ref])
        current_commit = current_version_string
        if(current_commit !~ /^[0-9a-f]{5,40}$/)
          current_commit = `git ls-remote #{options[:git]} #{current_version_string}`.split(/\s/).first
          if(current_commit.to_s.empty?)
            puts "#{name}: Could not parse version #{current_version_string}"
          end
        end

        latest_commit = `git ls-remote #{options[:git]} #{options[:git_ref]}`.split(/\s/).first
        if(latest_commit.to_s.empty?)
          puts "#{name}: Could not parse latest commit: git ls-remote #{options[:git]} #{options[:git_ref]}"
        end

        versions[name][:current_version] = current_commit[0, 7]
        versions[name][:latest_version] = latest_commit[0, 7]
        versions[name][:wanted_version] = latest_commit[0, 7]
      elsif(options[:git])
        tags = `git ls-remote --tags #{options[:git]}`.lines
        tags.map! { |tag| tag_to_semver(name, tag.match(%r{refs/tags/(.+)$})[1]) }
      elsif(options[:svn])
        tags = `svn ls #{options[:svn]}`.lines
        tags.map! { |tag| tag_to_semver(name, tag) }
      elsif(options[:luarock])
        tags = luarocks_manifest["repository"][options[:luarock]].keys
        tags.map! { |tag| luarock_version_to_semver(tag) }
      elsif(options[:http])
        content = Net::HTTP.get_response(URI.parse(options[:http])).body
        tags = content.scan(/#{name}-[\d\.]+.tar/)
        tags.map! { |f| tag_to_semver(name, File.basename(f, ".tar")) }
      end

      case(name)
      when "openssl"
        tags.select! { |tag| tag =~ /^1\.0\.\d+[a-z]?$/ }
      when "mailhog"
        tags.reject! { |tag| tag =~ /^0\.0\d$/ }
      end

      tags.compact!
      tags.uniq!
      tags.each do |tag|
        if(options[:string_version])
          available_version = tag
          if(!versions[name][:latest_version] || available_version > versions[name][:latest_version])
            versions[name][:latest_version] = available_version
            versions[name][:wanted_version] = available_version
          end
        else
          begin
            available_version = Gem::Version.new(tag)
            next if(available_version.prerelease?)

            if(!versions[name][:latest_version] || available_version > versions[name][:latest_version])
              versions[name][:latest_version] = available_version
            end

            if(constraint.match?(name, available_version))
              if(!versions[name][:wanted_version] || available_version > versions[name][:wanted_version])
                versions[name][:wanted_version] = available_version
              end
            end
          rescue ArgumentError
            unparsable_tags << tag
          end
        end
      end

      if(unparsable_tags.any?)
        puts "#{name}: Could not parse version tag #{unparsable_tags.join(", ")}"
      end
    end

    unused_repos = REPOS.keys - seen_names
    if(unused_repos.any?)
      puts "\n\nNOTICE: Unused repos defined in scripts/rake/outdated_packages.rb: #{unused_repos.sort.join(", ")}"
    end

    puts "\n\n"

    print Rainbow("Package".ljust(32)).underline
    print Rainbow("Current".rjust(16)).underline
    print Rainbow("Wanted".rjust(16)).underline
    print Rainbow("Latest".rjust(16)).underline
    puts ""

    versions.keys.sort.each do |name|
      info = versions[name]
      name_column = name.ljust(32)
      if(info[:wanted_version].to_s != info[:current_version].to_s)
        print Rainbow(name_column).red
      elsif(info[:current_version].to_s != info[:latest_version].to_s)
        print Rainbow(name_column).yellow
      else
        print name_column
      end

      if(REPOS[name] && REPOS[name][:luarock])
        info[:current_version] = semver_to_luarock_version(info[:current_version].to_s)
        info[:wanted_version] = semver_to_luarock_version(info[:wanted_version].to_s)
        info[:latest_version] = semver_to_luarock_version(info[:latest_version].to_s)
      end

      print info[:current_version].to_s.rjust(16)
      print Rainbow(info[:wanted_version].to_s.rjust(16)).green
      print Rainbow(info[:latest_version].to_s.rjust(16)).magenta
      puts ""
    end
  end
end<|MERGE_RESOLUTION|>--- conflicted
+++ resolved
@@ -13,8 +13,6 @@
       :git => "https://github.com/elasticsearch/elasticsearch.git",
       :constraint => "~> 2.4",
     },
-<<<<<<< HEAD
-=======
     "elasticsearch5" => {
       :git => "https://github.com/elasticsearch/elasticsearch.git",
       :constraint => "~> 5.6",
@@ -26,7 +24,6 @@
     "golang" => {
       :git => "https://go.googlesource.com/go",
     },
->>>>>>> 606f190e
     "libcidr" => {
       :http => "https://www.over-yonder.net/~fullermd/projects/libcidr",
     },
@@ -39,133 +36,75 @@
     "libgeoip" => {
       :git => "https://github.com/maxmind/geoip-api-c.git",
     },
-<<<<<<< HEAD
-    "liblogging" => {
-      :git => "https://github.com/rsyslog/liblogging.git",
+    "lua_argparse" => {
+      :luarock => "argparse",
+    },
+    "lua_bcrypt" => {
+      :luarock => "bcrypt",
+    },
+    "lua_cmsgpack" => {
+      :luarock => "lua-cmsgpack",
+    },
+    "lua_iconv" => {
+      :luarock => "lua-iconv",
+    },
+    "lua_icu_date" => {
+      :git => "https://github.com/GUI/lua-icu-date.git",
+      :git_ref => "master",
+    },
+    "lua_inspect" => {
+      :luarock => "inspect",
+    },
+    "lua_lapis" => {
+      :git => "https://github.com/leafo/lapis.git",
+    },
+    "lua_libcidr_ffi" => {
+      :git => "https://github.com/GUI/lua-libcidr-ffi.git",
+    },
+    "lua_luacheck" => {
+      :luarock => "luacheck",
+    },
+    "lua_lualdap" => {
+      :luarock => "lualdap",
+    },
+    "lua_luaposix" => {
+      :luarock => "luaposix",
+    },
+    "lua_luasocket" => {
+      :git => "https://github.com/diegonehab/luasocket.git",
+      :git_ref => "master",
+    },
+    "lua_lustache" => {
+      :luarock => "lustache",
+    },
+    "lua_lyaml" => {
+      :luarock => "lyaml",
+    },
+    "lua_penlight" => {
+      :luarock => "penlight",
+    },
+    "lua_resty_http" => {
+      :git => "https://github.com/pintsized/lua-resty-http.git",
+    },
+    "lua_resty_logger_socket" => {
+      :git => "https://github.com/cloudflare/lua-resty-logger-socket.git",
+      :git_ref => "master",
+    },
+    "lua_resty_shcache" => {
+      :git => "https://github.com/cloudflare/lua-resty-shcache.git",
+      :git_ref => "master",
+    },
+    "lua_resty_txid" => {
+      :git => "https://github.com/GUI/lua-resty-txid.git",
+    },
+    "lua_resty_uuid" => {
+      :luarock => "lua-resty-uuid",
     },
     "luarocks" => {
       :git => "https://github.com/keplerproject/luarocks.git",
     },
-    "luarock_argparse" => {
-      :luarock => "argparse",
-    },
-    "luarock_bcrypt" => {
-      :luarock => "bcrypt",
-    },
-    "luarock_cmsgpack" => {
-=======
-    "lua_argparse" => {
-      :luarock => "argparse",
-    },
-    "lua_cmsgpack" => {
->>>>>>> 606f190e
-      :luarock => "lua-cmsgpack",
-    },
-    "lua_iconv" => {
-      :luarock => "lua-iconv",
-    },
-    "lua_icu_date" => {
-      :git => "https://github.com/GUI/lua-icu-date.git",
-      :git_ref => "master",
-    },
-    "lua_inspect" => {
-      :luarock => "inspect",
-    },
-<<<<<<< HEAD
-    "luarock_lapis" => {
-      :git => "https://github.com/leafo/lapis.git",
-=======
-    "lua_libcidr_ffi" => {
-      :git => "https://github.com/GUI/lua-libcidr-ffi.git",
->>>>>>> 606f190e
-    },
-    "lua_luacheck" => {
-      :luarock => "luacheck",
-    },
-<<<<<<< HEAD
-    "luarock_lualdap" => {
-      :luarock => "lualdap",
-    },
-    "luarock_luaposix" => {
-      :luarock => "luaposix",
-    },
-    "luarock_lustache" => {
-=======
-    "lua_luaposix" => {
-      :luarock => "luaposix",
-    },
-    "lua_luasocket" => {
-      :git => "https://github.com/diegonehab/luasocket.git",
-      :git_ref => "master",
-    },
-    "lua_lustache" => {
->>>>>>> 606f190e
-      :luarock => "lustache",
-    },
-    "lua_lyaml" => {
-      :luarock => "lyaml",
-    },
-    "lua_penlight" => {
-      :luarock => "penlight",
-    },
-<<<<<<< HEAD
-    "luarock_resty_uuid" => {
-      :luarock => "lua-resty-uuid",
-    },
-    "lua_luasocket" => {
-      :git => "https://github.com/diegonehab/luasocket.git",
-      :git_ref => "master",
-    },
-    "lua_resty_dns_cache" => {
-      :git => "https://github.com/hamishforbes/lua-resty-dns-cache.git",
-      :git_ref => "master",
-=======
-    "lua_resty_http" => {
-      :git => "https://github.com/pintsized/lua-resty-http.git",
->>>>>>> 606f190e
-    },
-    "lua_resty_logger_socket" => {
-      :git => "https://github.com/cloudflare/lua-resty-logger-socket.git",
-      :git_ref => "master",
-    },
-    "lua_resty_shcache" => {
-      :git => "https://github.com/cloudflare/lua-resty-shcache.git",
-      :git_ref => "master",
-    },
-<<<<<<< HEAD
     "mailhog" => {
       :git => "https://github.com/mailhog/MailHog.git",
-    },
-    "ngx_dyups" => {
-      :git => "https://github.com/yzprofile/ngx_http_dyups_module.git",
-      :git_ref => "master",
-    },
-    "ngx_txid" => {
-      :git => "https://github.com/streadway/ngx_txid.git",
-=======
-    "lua_resty_txid" => {
-      :git => "https://github.com/GUI/lua-resty-txid.git",
-    },
-    "lua_resty_uuid" => {
-      :luarock => "lua-resty-uuid",
-    },
-    "luarocks" => {
-      :git => "https://github.com/keplerproject/luarocks.git",
-    },
-    "mailhog" => {
-      :git => "https://github.com/mailhog/MailHog.git",
-    },
-    "mongo_orchestration" => {
-      :git => "https://github.com/10gen/mongo-orchestration.git",
-    },
-    "mongodb" => {
-      :git => "https://github.com/mongodb/mongo.git",
-      :constraint => "~> 3.2.9",
-    },
-    "mora" => {
-      :git => "https://github.com/emicklei/mora.git",
->>>>>>> 606f190e
-      :git_ref => "master",
     },
     "nodejs" => {
       :git => "https://github.com/nodejs/node.git",
@@ -208,17 +147,8 @@
     "phantomjs" => {
       :git => "https://github.com/ariya/phantomjs.git",
     },
-<<<<<<< HEAD
     "postgresql" => {
       :git => "https://github.com/postgres/postgres.git",
-=======
-    "ruby" => {
-      :git => "https://github.com/ruby/ruby.git",
-      :constraint => "~> 2.4.3",
-    },
-    "rubygems" => {
-      :git => "https://github.com/rubygems/rubygems.git",
->>>>>>> 606f190e
     },
     "rsyslog" => {
       :git => "https://github.com/rsyslog/rsyslog.git",
@@ -278,15 +208,12 @@
     when "openldap"
       tag.gsub!(/^rel_eng_/, "")
       tag.tr!("_", ".")
-    when "openssl", "ruby"
-<<<<<<< HEAD
+    when "openssl"
+      tag.tr!("_", ".")
       tag.gsub!(/_/, ".")
     when "postgresql"
       tag.gsub!(/^rel/, "")
-      tag.gsub!(/_/, ".")
-=======
       tag.tr!("_", ".")
->>>>>>> 606f190e
     end
 
     tag
@@ -295,11 +222,7 @@
   def initialize
     seen_names = []
     versions = {}
-<<<<<<< HEAD
-    versions_content = `git grep -h "^set.*_VERSION" build/cmake`.strip
-=======
     versions_content = `git grep -hE "^\\w+_version=" tasks`.strip
->>>>>>> 606f190e
     versions_content.each_line do |line|
       current_version_matches = line.match(/^(.+?)_version=['"]([^'"]+)/)
       if(!current_version_matches)
