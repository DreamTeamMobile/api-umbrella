--- conflicted
+++ resolved
@@ -1,13 +1,8 @@
 import { buildValidations, validator } from 'ember-cp-validations';
 
 import DS from 'ember-data';
-<<<<<<< HEAD
+import { computed } from '@ember/object';
 import { t } from 'api-umbrella-admin-ui/utils/i18n';
-import { validator, buildValidations } from 'ember-cp-validations';
-=======
-import I18n from 'npm:i18n-js';
-import { computed } from '@ember/object';
->>>>>>> 8f480d0a
 
 const Validations = buildValidations({
   name: validator('presence', {
@@ -28,25 +23,16 @@
   backendHost: [
     validator('presence', {
       presence: true,
-<<<<<<< HEAD
-      description: t('Backend Host'),
-      disabled: Ember.computed('model.frontendHost', function() {
-=======
+      description: t('Frontend Host'),
       disabled: computed('model.frontendHost', function() {
->>>>>>> 8f480d0a
         return (this.get('model.frontendHost') && this.get('model.frontendHost')[0] === '*');
       }),
     }),
     validator('format', {
       regex: CommonValidations.host_format_with_wildcard,
-<<<<<<< HEAD
       description: t('Backend Host'),
       message: t('must be in the format of "example.com"'),
-      disabled: Ember.computed('model.backendHost', function() {
-=======
-      message: I18n.t('errors.messages.invalid_host_format'),
       disabled: computed('model.backendHost', function() {
->>>>>>> 8f480d0a
         return !this.get('model.backendHost');
       }),
     }),
