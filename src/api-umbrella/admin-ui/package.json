--- conflicted
+++ resolved
@@ -47,12 +47,8 @@
     "ember-resolver": "^2.0.3",
     "ember-simple-auth": "~1.1.0",
     "ember-truth-helpers": "~1.2.0",
-<<<<<<< HEAD
-    "emberx-select": "~2.2.2",
+    "emberx-select": "~3.0.0",
     "i18n-js": "http://github.com/fnando/i18n-js/archive/v3.0.0.rc15.tar.gz",
-=======
-    "emberx-select": "~3.0.0",
->>>>>>> e7109d02
     "loader.js": "^4.0.1"
   },
   "ember-addon": {
