--- conflicted
+++ resolved
@@ -47,11 +47,7 @@
       :frontend_host => "*",
       :backend_host => "*",
       :servers => [
-<<<<<<< HEAD
-        FactoryGirl.attributes_for(:api_backend_server, :host => "*"),
-=======
-        FactoryBot.attributes_for(:api_server, :host => "*"),
->>>>>>> 8f480d0a
+        FactoryBot.attributes_for(:api_backend_server, :host => "*"),
       ],
     }, [:servers])
   end
@@ -61,11 +57,7 @@
       :frontend_host => "*",
       :backend_host => "",
       :servers => [
-<<<<<<< HEAD
-        FactoryGirl.attributes_for(:api_backend_server, :host => "127.0.0.1"),
-=======
-        FactoryBot.attributes_for(:api_server, :host => "127.0.0.1"),
->>>>>>> 8f480d0a
+        FactoryBot.attributes_for(:api_backend_server, :host => "127.0.0.1"),
       ],
     })
   end
@@ -75,11 +67,7 @@
       :frontend_host => "*",
       :backend_host => nil,
       :servers => [
-<<<<<<< HEAD
-        FactoryGirl.attributes_for(:api_backend_server, :host => "127.0.0.1"),
-=======
-        FactoryBot.attributes_for(:api_server, :host => "127.0.0.1"),
->>>>>>> 8f480d0a
+        FactoryBot.attributes_for(:api_backend_server, :host => "127.0.0.1"),
       ],
     })
   end
@@ -89,11 +77,7 @@
       :frontend_host => "*.example.com",
       :backend_host => nil,
       :servers => [
-<<<<<<< HEAD
-        FactoryGirl.attributes_for(:api_backend_server, :host => "127.0.0.1"),
-=======
-        FactoryBot.attributes_for(:api_server, :host => "127.0.0.1"),
->>>>>>> 8f480d0a
+        FactoryBot.attributes_for(:api_backend_server, :host => "127.0.0.1"),
       ],
     })
   end
@@ -103,11 +87,7 @@
       :frontend_host => "example.com",
       :backend_host => nil,
       :servers => [
-<<<<<<< HEAD
-        FactoryGirl.attributes_for(:api_backend_server, :host => "127.0.0.1"),
-=======
-        FactoryBot.attributes_for(:api_server, :host => "127.0.0.1"),
->>>>>>> 8f480d0a
+        FactoryBot.attributes_for(:api_backend_server, :host => "127.0.0.1"),
       ],
     }, [:backend_host])
   end
@@ -117,11 +97,7 @@
       :frontend_host => "exam*ple.com",
       :backend_host => nil,
       :servers => [
-<<<<<<< HEAD
-        FactoryGirl.attributes_for(:api_backend_server, :host => "127.0.0.1"),
-=======
-        FactoryBot.attributes_for(:api_server, :host => "127.0.0.1"),
->>>>>>> 8f480d0a
+        FactoryBot.attributes_for(:api_backend_server, :host => "127.0.0.1"),
       ],
     }, [:frontend_host, :backend_host])
   end
@@ -131,11 +107,7 @@
       :frontend_host => "*example.com",
       :backend_host => "*example.com",
       :servers => [
-<<<<<<< HEAD
-        FactoryGirl.attributes_for(:api_backend_server, :host => "127.0.0.1"),
-=======
-        FactoryBot.attributes_for(:api_server, :host => "127.0.0.1"),
->>>>>>> 8f480d0a
+        FactoryBot.attributes_for(:api_backend_server, :host => "127.0.0.1"),
       ],
     }, [:frontend_host, :backend_host])
   end
@@ -145,11 +117,7 @@
       :frontend_host => "*.example.com",
       :backend_host => "*.example.com",
       :servers => [
-<<<<<<< HEAD
-        FactoryGirl.attributes_for(:api_backend_server, :host => "127.0.0.1"),
-=======
-        FactoryBot.attributes_for(:api_server, :host => "127.0.0.1"),
->>>>>>> 8f480d0a
+        FactoryBot.attributes_for(:api_backend_server, :host => "127.0.0.1"),
       ],
     })
   end
@@ -159,11 +127,7 @@
       :frontend_host => ".example.com",
       :backend_host => ".example.com",
       :servers => [
-<<<<<<< HEAD
-        FactoryGirl.attributes_for(:api_backend_server, :host => "127.0.0.1"),
-=======
-        FactoryBot.attributes_for(:api_server, :host => "127.0.0.1"),
->>>>>>> 8f480d0a
+        FactoryBot.attributes_for(:api_backend_server, :host => "127.0.0.1"),
       ],
     })
   end
@@ -173,11 +137,7 @@
       :frontend_host => ".",
       :backend_host => "example.com",
       :servers => [
-<<<<<<< HEAD
-        FactoryGirl.attributes_for(:api_backend_server, :host => "127.0.0.1"),
-=======
-        FactoryBot.attributes_for(:api_server, :host => "127.0.0.1"),
->>>>>>> 8f480d0a
+        FactoryBot.attributes_for(:api_backend_server, :host => "127.0.0.1"),
       ],
     }, [:frontend_host])
   end
@@ -187,11 +147,7 @@
       :frontend_host => "*.",
       :backend_host => "example.com",
       :servers => [
-<<<<<<< HEAD
-        FactoryGirl.attributes_for(:api_backend_server, :host => "127.0.0.1"),
-=======
-        FactoryBot.attributes_for(:api_server, :host => "127.0.0.1"),
->>>>>>> 8f480d0a
+        FactoryBot.attributes_for(:api_backend_server, :host => "127.0.0.1"),
       ],
     }, [:frontend_host])
   end
@@ -203,11 +159,7 @@
       :frontend_host => value,
       :backend_host => value,
       :servers => [
-<<<<<<< HEAD
-        FactoryGirl.attributes_for(:api_backend_server, :host => value),
-=======
-        FactoryBot.attributes_for(:api_server, :host => value),
->>>>>>> 8f480d0a
+        FactoryBot.attributes_for(:api_backend_server, :host => value),
       ],
     }
 
@@ -253,12 +205,6 @@
     overrides = {
       :frontend_host => value,
       :backend_host => value,
-<<<<<<< HEAD
-=======
-      :servers => [
-        FactoryBot.attributes_for(:api_server, :host => value),
-      ],
->>>>>>> 8f480d0a
     }
     assert_hostnames_invalid(overrides, [
       :frontend_host,
@@ -267,7 +213,7 @@
 
     overrides = {
       :servers => [
-        FactoryGirl.attributes_for(:api_backend_server, :host => value),
+        FactoryBot.attributes_for(:api_backend_server, :host => value),
       ],
     }
     assert_hostnames_invalid(overrides, [
@@ -316,15 +262,9 @@
 
   def attributes_for(action)
     if(action == :create)
-<<<<<<< HEAD
-      FactoryGirl.attributes_for(:api_backend).deep_stringify_keys
+      FactoryBot.attributes_for(:api_backend).deep_stringify_keys
     elsif(action == :update)
-      FactoryGirl.create(:api_backend).serializable_hash
-=======
-      FactoryBot.attributes_for(:api).deep_stringify_keys
-    elsif(action == :update)
-      FactoryBot.create(:api).serializable_hash
->>>>>>> 8f480d0a
+      FactoryBot.create(:api_backend).serializable_hash
     else
       flunk("Unknown action: #{action.inspect}")
     end
