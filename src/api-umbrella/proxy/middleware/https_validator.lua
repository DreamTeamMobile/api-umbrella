--- conflicted
+++ resolved
@@ -11,11 +11,7 @@
     return nil
   else
     if settings["redirect_https"] then
-<<<<<<< HEAD
-      return ngx.redirect(httpsify_current_url(), ngx.HTTP_MOVED_PERMANENTLY)
-=======
       return "redirect_https"
->>>>>>> 606f190e
     end
 
     local mode = settings["require_https"]
