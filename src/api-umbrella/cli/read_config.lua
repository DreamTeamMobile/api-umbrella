local array_includes = require "api-umbrella.utils.array_includes"
local array_last = require "api-umbrella.utils.array_last"
local deep_merge_overwrite_arrays = require "api-umbrella.utils.deep_merge_overwrite_arrays"
local dir = require "pl.dir"
local file = require "pl.file"
local host_normalize = require "api-umbrella.utils.host_normalize"
local invert_table = require "api-umbrella.utils.invert_table"
local lyaml = require "lyaml"
local nillify_yaml_nulls = require "api-umbrella.utils.nillify_yaml_nulls"
local path = require "pl.path"
local plutils = require "pl.utils"
local random_token = require "api-umbrella.utils.random_token"
local stringx = require "pl.stringx"
local types = require "pl.types"
local url = require "socket.url"

local is_empty = types.is_empty
local split = plutils.split
local strip = stringx.strip
local url_parse = url.parse

local config

local src_root_dir = os.getenv("API_UMBRELLA_SRC_ROOT")
local embedded_root_dir = os.getenv("API_UMBRELLA_EMBEDDED_ROOT")

-- Fetch the DNS nameservers in use on this server out of the /etc/resolv.conf
-- file.
local function read_resolv_conf_nameservers()
  local nameservers = {}

  local resolv_path = "/etc/resolv.conf"
  local resolv_file, err = io.open(resolv_path, "r")
  if err then
    print("failed to open file: ", err)
  else
    for line in resolv_file:lines() do
      local nameserver = string.match(line, "^%s*nameserver%s+(.+)$")
      if nameserver then
        nameserver = strip(nameserver)
        if not is_empty(nameserver) then
          table.insert(nameservers, nameserver)
        end
      end
    end

    resolv_file:close()
  end

  return nameservers
end

-- Fetch any local /etc/hosts aliases in place on this server (for use in
-- resolving things like "localhost" and other potential aliases).
local function read_etc_hosts()
  local hosts = {}

  local hosts_path = "/etc/hosts"
  local hosts_file, err = io.open(hosts_path, "r")
  if err then
    print("failed to open file: ", err)
  else
    for line in hosts_file:lines() do
      local parts = split(line, "%s+", false, 2)
      if parts then
        local ip = parts[1]
        local ip_hosts = parts[2]
        if ip and ip_hosts then
          ip = strip(ip)
          ip_hosts = split(strip(ip_hosts), "%s+")
          if not is_empty(ip) and not is_empty(ip_hosts) then
            for _, host in ipairs(ip_hosts) do
              hosts[host] = ip
            end
          end
        end
      end
    end

    hosts_file:close()
  end

  return hosts
end

-- Read the runtime config file. This is a fully combined and merged config
-- file that reflects the active configuration that is available to a running
-- API Umbrella process.
--
-- This combines the default config with server-specific overrides
-- (/etc/api-umbrella/api-umbrella.yml), along with internally computed config
-- variables.
local function read_runtime_config()
  local runtime_config_path = os.getenv("API_UMBRELLA_RUNTIME_CONFIG")
  if runtime_config_path then
    local f, err = io.open(runtime_config_path, "rb")
    if err then
      print("Could not open config file '" .. runtime_config_path .. "'")
      os.exit(1)
    end

    local content = f:read("*all")
    f:close()

    config = lyaml.load(content)
    nillify_yaml_nulls(config)
  end
end

-- Read the default, global config for API Umbrella defined in the internal
-- config/default.yml file.
local function read_default_config()
  local content = file.read(path.join(src_root_dir, "config/default.yml"), true)
  config = lyaml.load(content)
  nillify_yaml_nulls(config)
end

<<<<<<< HEAD
-- Handle setup of random secret tokens that should be be unique for API
-- Umbrella installations, but should be persisted across restarts.
--
-- In a multi-server setup, these secret tokens will likely need to be
-- explicitly given in the server's /etc/api-umbrella/api-umbrella.yml file so
-- the secrets match across servers, but this provides defaults for a
-- single-server installation.
local function set_cached_random_tokens()
  -- Generate random tokens for this server.
  local cached = {
    secret_key = random_token(128),
    static_site = {
      api_key = random_token(40),
    },
  }

  -- See if there were any previous values for these random tokens on this
  -- server. If so, use any of those values that might be present instead.
  local file_path = path.join(os.getenv("API_UMBRELLA_ROOT") or "/opt/api-umbrella", "var/run/cached_random_config_values.yml")
  local content = file.read(file_path, true)
  if content then
    deep_merge_overwrite_arrays(cached, lyaml.load(content))
  end

  -- Persist whatever the state of the tokens is now.
  file.write(file_path, lyaml.dump({cached}))

  -- Merge these random tokens onto the config. Note that this happens before
  -- we read the system config (/etc/api-umbrella/api-umbrella.yml), so if
  -- these values are defined there, these random values will be overwritten.
  deep_merge_overwrite_arrays(config, cached)
end

=======
>>>>>>> c65ea2f7
-- Read the /etc/api-umbrella/api-umbrella.yml config file that provides
-- server-specific overrides for API Umbrella configuration.
local function read_system_config()
  local config_paths = os.getenv("API_UMBRELLA_CONFIG") or "/etc/api-umbrella/api-umbrella.yml"
  config_paths = split(config_paths, ":", true)
  for _, config_path in ipairs(config_paths) do
    if path.exists(config_path) then
      local content = file.read(config_path, true)
      if content then
        local overrides = lyaml.load(content)
        deep_merge_overwrite_arrays(config, overrides)
        nillify_yaml_nulls(config)
      end
    else
      print("WARNING: Config file does not exist: ", config_path)
    end
  end

  nillify_yaml_nulls(config)
end

-- After all the primary config is read from files and combined, perform
-- additional setup for configuration variables that are computed based on
-- other configuration variables. Since these values are computed, they
-- typically aren't subject to defining or overriding in any of the config
-- files.
--
-- For configuration variables that are computed and the user cannot override
-- in the config files, we denote those with an underscore prefix in the name.
local function set_computed_config()
  if not config["root_dir"] then
    config["root_dir"] = os.getenv("API_UMBRELLA_ROOT") or "/opt/api-umbrella"
  end

  if not config["etc_dir"] then
    config["etc_dir"] = path.join(config["root_dir"], "etc")
  end

  if not config["log_dir"] then
    config["log_dir"] = path.join(config["root_dir"], "var/log")
  end

  if not config["run_dir"] then
    config["run_dir"] = path.join(config["root_dir"], "var/run")
  end

  if not config["tmp_dir"] then
    config["tmp_dir"] = path.join(config["root_dir"], "var/tmp")
  end

  if not config["db_dir"] then
    config["db_dir"] = path.join(config["root_dir"], "var/db")
  end

  local trusted_proxies = config["router"]["trusted_proxies"] or {}
  if not array_includes(trusted_proxies, "127.0.0.1") then
    table.insert(trusted_proxies, "127.0.0.1")
  end

  if not config["hosts"] then
    config["hosts"] = {}
  end

  local default_host_exists = false
  for _, host in ipairs(config["hosts"]) do
    if host["default"] then
      default_host_exists = true
    end

    if host["hostname"] == "*" then
      host["_nginx_server_name"] = "_"
    else
      host["_nginx_server_name"] = host["hostname"]
    end
  end

  -- Add a default fallback host that will match any hostname, but doesn't
  -- include any host-specific settings in nginx (like rewrites). This host can
  -- still then be used to match APIs for unknown hosts.
  table.insert(config["hosts"], {
    hostname = "*",
    _nginx_server_name = "_",
    default = (not default_host_exists),
  })

  local default_hostname
  if config["hosts"] then
    for _, host in ipairs(config["hosts"]) do
      if host["default"] and host["hostname"] then
        default_hostname = host["hostname"]
        break
      end
    end
  end

  if default_hostname then
    config["_default_hostname"] = default_hostname
    config["_default_hostname_normalized"] = host_normalize(default_hostname)
  end

  if not config["web"] then
    config["web"] = {}
  end

  -- Set the default host used for web application links (for mailers, contact
  -- URLs, etc).
  --
  -- By default, pick this up from the `hosts` array where `default` has been
  -- set to true (this gets put on `_default_hostname` for easier access). But
  -- still allow the web host to be explicitly set via `web.default_host`.
  if not config["web"]["default_host"] then
    config["web"]["default_host"] = config["_default_hostname"]

    -- Fallback to something that will at least generate valid URLs if there's
    -- no default, or the default is "*" (since in this context, a wildcard
    -- doesn't make sense for generating URLs).
    if not config["web"]["default_host"] or config["web"]["default_host"] == "*" then
      config["web"]["default_host"] = "localhost"
    end
  end

  -- Determine the nameservers for DNS resolution. Prefer explicitly configured
  -- nameservers, but fallback to nameservers defined in resolv.conf, and then
  -- Google's DNS servers if nothing else is defined.
  local nameservers
  if config["dns_resolver"] and config["dns_resolver"]["nameservers"] then
    nameservers = config["dns_resolver"]["nameservers"]
  end
  if is_empty(nameservers) then
    nameservers = read_resolv_conf_nameservers()
  end
  if is_empty(nameservers) then
    nameservers = { "8.8.8.8", "8.8.4.4" }
  end

  -- Parse the nameservers, allowing for custom DNS ports to be specified in
  -- the OpenBSD resolv.conf format of "[IP]:port".
  config["dns_resolver"]["_nameservers"] = {}
  config["dns_resolver"]["_nameservers_nginx"] = {}
  for _, nameserver in ipairs(nameservers) do
    local ip, port = string.match(nameserver, "^%[(.+)%]:(%d+)$")
    if ip and port then
      nameserver = { ip, port }
      table.insert(config["dns_resolver"]["_nameservers_nginx"], ip .. ":" .. port)
    else
      table.insert(config["dns_resolver"]["_nameservers_nginx"], nameserver)
    end

    table.insert(config["dns_resolver"]["_nameservers"], nameserver)
  end
  config["dns_resolver"]["_nameservers_nginx"] = table.concat(config["dns_resolver"]["_nameservers_nginx"], " ")
  config["dns_resolver"]["nameservers"] = nil

  config["dns_resolver"]["_etc_hosts"] = read_etc_hosts()

  config["elasticsearch"]["_servers"] = {}
  if config["elasticsearch"]["hosts"] then
    for _, elasticsearch_url in ipairs(config["elasticsearch"]["hosts"]) do
      local parsed, parse_err = url_parse(elasticsearch_url)
      if not parsed or parse_err then
        print("failed to parse: ", elasticsearch_url, parse_err)
      else
        parsed["port"] = tonumber(parsed["port"])
        if not parsed["port"] then
          if parsed["scheme"] == "https" then
            parsed["port"] = 443
          elseif parsed["scheme"] == "http" then
            parsed["port"] = 80
          end
        end

        table.insert(config["elasticsearch"]["_servers"], parsed)
      end
    end
  end

  if not config["analytics"]["outputs"] then
    config["analytics"]["outputs"] = { config["analytics"]["adapter"] }
  end

  config["kafka"]["_rsyslog_broker"] = {}
  for _, broker in ipairs(config["kafka"]["brokers"]) do
    table.insert(config["kafka"]["_rsyslog_broker"], '"' .. broker["host"] .. ":" .. broker["port"] .. '"')
  end
  config["kafka"]["_rsyslog_broker"] = table.concat(config["kafka"]["_rsyslog_broker"], ",")

  -- Setup the request/response timeouts for the different pieces of the stack.
  -- Since we traverse multiple proxies, we want to make sure the timeouts of
  -- the different proxies are kept in sync.
  --
  -- We will actually stagger the timeouts slightly at each proxy layer to
  -- prevent race conditions. Since the flow of the requests looks like:
  --
  -- [incoming request] => [initial nginx proxy] => [trafficserver] => [api routing nginx proxy] => [api backends]
  --
  -- Our real timeouts defined in the config file will be enforced at the "api
  -- routing nginx proxy" layer. We increase our timeouts on the proxies
  -- further out to prevent race conditions if all the pieces of the stack
  -- timeout at the exact same time. This results in a timeout error regardless
  -- of which stack returns the timeout error, but by staggering them, it makes
  -- it more predictable and easier to test against if we always know the api
  -- router is what should trigger the initial timeout. This also prevents the
  -- proxies further back in the stack from thinking the client unexpectedly
  -- hung up on the request.
  config["trafficserver"]["_connect_attempts_timeout"] = config["nginx"]["proxy_read_timeout"] + 1
  config["trafficserver"]["_transaction_no_activity_timeout_out"] = config["nginx"]["proxy_read_timeout"] + 1
  config["trafficserver"]["_transaction_no_activity_timeout_in"] = config["nginx"]["proxy_read_timeout"] + 1
  config["nginx"]["_initial_proxy_connect_timeout"] = config["nginx"]["proxy_connect_timeout"] + 2
  config["nginx"]["_initial_proxy_read_timeout"] = config["nginx"]["proxy_read_timeout"] + 2
  config["nginx"]["_initial_proxy_send_timeout"] = config["nginx"]["proxy_send_timeout"] + 2

  deep_merge_overwrite_arrays(config, {
    _embedded_root_dir = embedded_root_dir,
    _src_root_dir = src_root_dir,
    _api_umbrella_config_runtime_file = path.join(config["run_dir"], "runtime_config.yml"),
    _package_path = package.path,
    _package_cpath = package.cpath,
    ["_test_env?"] = (config["app_env"] == "test"),
    ["_development_env?"] = (config["app_env"] == "development"),
    analytics = {
      ["_output_elasticsearch?"] = array_includes(config["analytics"]["outputs"], "elasticsearch"),
      ["_output_kylin?"] = array_includes(config["analytics"]["outputs"], "kylin"),
    },
    mongodb = {
      _database = plutils.split(array_last(plutils.split(config["mongodb"]["url"], "/", true)), "?", true)[1],
      embedded_server_config = {
        storage = {
          dbPath = path.join(config["db_dir"], "mongodb"),
        },
      },
    },
    elasticsearch = {
      _first_server = config["elasticsearch"]["_servers"][1],
      embedded_server_config = {
        path = {
          data = path.join(config["db_dir"], "elasticsearch"),
          logs = path.join(config["log_dir"], "elasticsearch"),
        },
      },
      ["_template_version_v1?"] = (config["elasticsearch"]["template_version"] == 1),
      ["_template_version_v2?"] = (config["elasticsearch"]["template_version"] == 2),
      ["_api_version_lte_2?"] = (config["elasticsearch"]["api_version"] <= 2),
    },
    ["_service_general_db_enabled?"] = array_includes(config["services"], "general_db"),
    ["_service_log_db_enabled?"] = array_includes(config["services"], "log_db"),
    ["_service_elasticsearch_aws_signing_proxy_enabled?"] = array_includes(config["services"], "elasticsearch_aws_signing_proxy"),
    ["_service_hadoop_db_enabled?"] = array_includes(config["services"], "hadoop_db"),
    ["_service_router_enabled?"] = array_includes(config["services"], "router"),
    ["_service_web_enabled?"] = array_includes(config["services"], "web"),
    router = {
      trusted_proxies = trusted_proxies,
    },
    gatekeeper = {
      dir = src_root_dir,
    },
    web = {
      admin = {
        auth_strategies = {
          ["_enabled"] = invert_table(config["web"]["admin"]["auth_strategies"]["enabled"]),
          ["_only_ldap_enabled?"] = (#config["web"]["admin"]["auth_strategies"]["enabled"] == 1 and config["web"]["admin"]["auth_strategies"]["enabled"][1] == "ldap"),
        },
      },
    },
    static_site = {
      dir = path.join(embedded_root_dir, "apps/static-site/current"),
      build_dir = path.join(embedded_root_dir, "apps/static-site/current/build"),
    },
  })

  if config["elasticsearch"]["api_version"] <= 2 then
    deep_merge_overwrite_arrays(config, {
      elasticsearch = {
        embedded_server_config = {
          path = {
            conf = path.join(config["etc_dir"], "elasticsearch"),
            scripts = path.join(config["etc_dir"], "elasticsearch_scripts"),
          },
        },
      },
    })
  end

  deep_merge_overwrite_arrays(config, {
    _mongodb_yaml = lyaml.dump({ config["mongodb"]["embedded_server_config"] }),
    _elasticsearch_yaml = lyaml.dump({ config["elasticsearch"]["embedded_server_config"] }),
  })

  if config["app_env"] == "development" then
    config["_dev_env_install_dir"] = path.join(src_root_dir, "build/work/dev-env")
  end

  if config["app_env"] == "test" then
    config["_test_env_install_dir"] = path.join(src_root_dir, "build/work/test-env")
  end
end

-- Handle setup of random secret tokens that should be be unique for API
-- Umbrella installations, but should be persisted across restarts.
--
-- In a multi-server setup, these secret tokens will likely need to be
-- explicitly given in the server's /etc/api-umbrella/api-umbrella.yml file so
-- the secrets match across servers, but this provides defaults for a
-- single-server installation.
local function set_cached_random_tokens()
  -- Only generate new new tokens if they haven't been explicitly set in the
  -- config files.
  if not config["web"]["rails_secret_token"] or not config["static_site"]["api_key"] then
    -- See if there were any previous values for these random tokens on this
    -- server. If so, use any of those values that might be present instead.
    local cached_path = path.join(config["run_dir"], "cached_random_config_values.yml")
    local content = file.read(cached_path, true)
    local cached = {}
    if content then
      cached = lyaml.load(content)
      deep_merge_overwrite_arrays(config, cached)
    end

    -- If the tokens haven't already been written to the cache, generate them.
    if not config["web"]["rails_secret_token"] or not config["static_site"]["api_key"] then
      if not config["web"]["rails_secret_token"] then
        cached["web"]["rails_secret_token"] = random_token(128)
      end

      if not config["static_site"]["api_key"] then
        cached["static_site"] = {
          api_key = random_token(40),
        }
      end

      -- Persist the cached tokens.
      dir.makepath(config["run_dir"])
      file.write(cached_path, lyaml.dump({ cached }))

      deep_merge_overwrite_arrays(config, cached)
    end
  end
end

-- Write out the combined and merged config to the runtime file.
--
-- This runtime config reflects the full state of the available config and can
-- be used by other API Umbrella processes for reading the config (without
-- having to actually merge and combine again).
local function write_runtime_config()
  local runtime_config_path = path.join(config["run_dir"], "runtime_config.yml")
  dir.makepath(config["run_dir"])
  file.write(runtime_config_path, lyaml.dump({config}))
end

return function(options)
  -- If fetching config for the first time in this process, try to load the
  -- runtime file for the existing combined/merged config.
  if not config then
    read_runtime_config()
  end

  -- If no runtime config is present, or if we're forcing a runtime config
  -- write (such as during a reload), then do all parsing & merging before
  -- writing the runtime config.
  if not config or (options and options["write"]) then
    read_default_config()
    read_system_config()
    set_computed_config()
    set_cached_random_tokens()

    if options and options["write"] then
      write_runtime_config()
    end
  end

  return config
end<|MERGE_RESOLUTION|>--- conflicted
+++ resolved
@@ -115,42 +115,6 @@
   nillify_yaml_nulls(config)
 end
 
-<<<<<<< HEAD
--- Handle setup of random secret tokens that should be be unique for API
--- Umbrella installations, but should be persisted across restarts.
---
--- In a multi-server setup, these secret tokens will likely need to be
--- explicitly given in the server's /etc/api-umbrella/api-umbrella.yml file so
--- the secrets match across servers, but this provides defaults for a
--- single-server installation.
-local function set_cached_random_tokens()
-  -- Generate random tokens for this server.
-  local cached = {
-    secret_key = random_token(128),
-    static_site = {
-      api_key = random_token(40),
-    },
-  }
-
-  -- See if there were any previous values for these random tokens on this
-  -- server. If so, use any of those values that might be present instead.
-  local file_path = path.join(os.getenv("API_UMBRELLA_ROOT") or "/opt/api-umbrella", "var/run/cached_random_config_values.yml")
-  local content = file.read(file_path, true)
-  if content then
-    deep_merge_overwrite_arrays(cached, lyaml.load(content))
-  end
-
-  -- Persist whatever the state of the tokens is now.
-  file.write(file_path, lyaml.dump({cached}))
-
-  -- Merge these random tokens onto the config. Note that this happens before
-  -- we read the system config (/etc/api-umbrella/api-umbrella.yml), so if
-  -- these values are defined there, these random values will be overwritten.
-  deep_merge_overwrite_arrays(config, cached)
-end
-
-=======
->>>>>>> c65ea2f7
 -- Read the /etc/api-umbrella/api-umbrella.yml config file that provides
 -- server-specific overrides for API Umbrella configuration.
 local function read_system_config()
@@ -457,7 +421,7 @@
 local function set_cached_random_tokens()
   -- Only generate new new tokens if they haven't been explicitly set in the
   -- config files.
-  if not config["web"]["rails_secret_token"] or not config["static_site"]["api_key"] then
+  if not config["secret_key"] or not config["static_site"]["api_key"] then
     -- See if there were any previous values for these random tokens on this
     -- server. If so, use any of those values that might be present instead.
     local cached_path = path.join(config["run_dir"], "cached_random_config_values.yml")
@@ -469,9 +433,9 @@
     end
 
     -- If the tokens haven't already been written to the cache, generate them.
-    if not config["web"]["rails_secret_token"] or not config["static_site"]["api_key"] then
-      if not config["web"]["rails_secret_token"] then
-        cached["web"]["rails_secret_token"] = random_token(128)
+    if not config["secret_key"] or not config["static_site"]["api_key"] then
+      if not config["secret_key"] then
+        cached["secret_key"] = random_token(128)
       end
 
       if not config["static_site"]["api_key"] then
