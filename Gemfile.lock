--- conflicted
+++ resolved
@@ -39,17 +39,10 @@
     database_cleaner (1.7.0)
     descendants_tracker (0.0.4)
       thread_safe (~> 0.3, >= 0.3.1)
-<<<<<<< HEAD
-    elasticsearch (2.0.2)
-      elasticsearch-api (= 2.0.2)
-      elasticsearch-transport (= 2.0.2)
-    elasticsearch-api (2.0.2)
-=======
     elasticsearch (5.0.1)
       elasticsearch-api (= 5.0.1)
       elasticsearch-transport (= 5.0.1)
     elasticsearch-api (5.0.1)
->>>>>>> 390c997a
       multi_json
     elasticsearch-model (5.0.0)
       activesupport (> 3)
@@ -62,11 +55,7 @@
       elasticsearch-model (>= 0.1)
       hashie
       virtus
-<<<<<<< HEAD
-    elasticsearch-transport (2.0.2)
-=======
     elasticsearch-transport (5.0.1)
->>>>>>> 390c997a
       faraday
       multi_json
     equalizer (0.0.11)
@@ -161,17 +150,10 @@
   bcrypt (~> 3.1.11)
   capybara (~> 3.1.0)
   capybara-screenshot (~> 1.0.14)
-<<<<<<< HEAD
   childprocess (~> 0.9.0)
   concurrent-ruby (~> 1.0.5)
   database_cleaner (~> 1.7.0)
-  elasticsearch (~> 2.0.2)
-=======
-  childprocess (~> 0.6.1)
-  concurrent-ruby (~> 1.0.4)
-  database_cleaner (~> 1.5.3)
   elasticsearch (~> 5.0.1)
->>>>>>> 390c997a
   elasticsearch-persistence (~> 0.1.9)
   factory_bot (~> 4.8.2)
   faker (~> 1.8.7)
