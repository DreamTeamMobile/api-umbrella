app_env: test
user:
group:
http_port: 9080
https_port: 9081
etc_dir: /tmp/api-umbrella-test/etc
log_dir: /tmp/api-umbrella-test/var/log
run_dir: /tmp/api-umbrella-test/var/run
tmp_dir: /tmp/api-umbrella-test/var/tmp
db_dir: /tmp/api-umbrella-test/var/db
static_site:
  port: 13013
  build_dir: /tmp/api-umbrella-test/static_site_build
redis:
  port: 13000
beanstalkd:
  port: 13005
dnsmasq:
  port: 13007
gatekeeper:
  starting_port: 13050
  target: "127.0.0.1:13010"
varnish:
  port: 13010
  backend:
    port: 13011
web:
  port: 13012
router:
  api_backends:
    port: 13011
  trusted_proxies:
    - 192.168.12.0/23
    - 10.10.10.10
  log_listener:
    port: 13006
supervisord:
  inet_http_server:
    port: 13004
mongodb:
  url: "mongodb://127.0.0.1:13090,127.0.0.1:13091/api_umbrella_test"
  embedded_server_config:
    net:
      port: 13001
elasticsearch:
  hosts:
    - "http://127.0.0.1:13002"
  embedded_server_config:
    http:
      port: 13002
    transport:
      tcp:
        port: 13003
unbound:
  port: 13100
  control_port: 13101
apis:
  - _id: down
    frontend_host: localhost
    backend_host: localhost
    servers:
      - host: 127.0.0.1
        port: 9450
    url_matches:
      - frontend_prefix: /down
        backend_prefix: /down
  - _id: keepalive9445
    frontend_host: localhost
    backend_host: localhost
    servers:
      - host: 127.0.0.1
        port: 9445
    url_matches:
      - frontend_prefix: /keepalive9445/
        backend_prefix: /keepalive9445/
    rate_limit_mode: unlimited
  - _id: keepalive9446
    frontend_host: localhost
    backend_host: localhost
    servers:
      - host: 127.0.0.1
        port: 9446
    url_matches:
      - frontend_prefix: /keepalive9446/
        backend_prefix: /keepalive9446/
    rate_limit_mode: unlimited
    keepalive_connections: 2
  - _id: keepalive9447
    frontend_host: localhost
    backend_host: localhost
    servers:
      - host: 127.0.0.1
        port: 9447
    url_matches:
      - frontend_prefix: /keepalive9447/
        backend_prefix: /keepalive9447/
    rate_limit_mode: unlimited
  - _id: dns-ipv4
    frontend_host: localhost
    backend_host: localhost
    servers:
      - host: 127.0.0.1
        port: 9444
    url_matches:
      - frontend_prefix: /dns/ipv4/
        backend_prefix: /
  - _id: dns-ipv6
    frontend_host: localhost
    backend_host: localhost
    servers:
      - host: "::1"
        port: 9444
    url_matches:
      - frontend_prefix: /dns/ipv6/
        backend_prefix: /
  - _id: dns-localhost
    frontend_host: localhost
    backend_host: localhost
    servers:
      - host: localhost
        port: 9444
    url_matches:
      - frontend_prefix: /dns/localhost/
        backend_prefix: /
  - _id: dns-valid-external-hostname
    frontend_host: localhost
    backend_host: httpbin.org
    servers:
      - host: httpbin.org
        port: 80
    url_matches:
      - frontend_prefix: /dns/valid-external-hostname/
        backend_prefix: /
  - _id: dns-invalid-hostname
    frontend_host: localhost
    backend_host: invalid.ooga
    servers:
      - host: invalid.ooga
        port: 9444
    url_matches:
      - frontend_prefix: /dns/invalid-hostname/
        backend_prefix: /
  - _id: dns-invalid-hostname-begins-resolving
    frontend_host: localhost
    backend_host: invalid-hostname-begins-resolving.ooga
    servers:
      - host: invalid-hostname-begins-resolving.ooga
        port: 9444
    url_matches:
      - frontend_prefix: /dns/invalid-hostname-begins-resolving/
        backend_prefix: /
  - _id: dns-refresh-after-ttl-expires
    frontend_host: localhost
    backend_host: refresh-after-ttl-expires.ooga
    servers:
      - host: refresh-after-ttl-expires.ooga
        port: 9444
    url_matches:
      - frontend_prefix: /dns/refresh-after-ttl-expires/
        backend_prefix: /
  - _id: dns-down-after-ttl-expires
    frontend_host: localhost
    backend_host: down-after-ttl-expires.ooga
    servers:
      - host: down-after-ttl-expires.ooga
        port: 9444
    url_matches:
      - frontend_prefix: /dns/down-after-ttl-expires/
        backend_prefix: /
  - _id: dns-ongoing-changes
    frontend_host: localhost
    backend_host: ongoing-changes.ooga
    servers:
      - host: ongoing-changes.ooga
        port: 9444
    url_matches:
      - frontend_prefix: /dns/ongoing-changes/
        backend_prefix: /
  - _id: dns-multiple-ips
    frontend_host: localhost
    backend_host: localhost
    servers:
      - host: multiple-ips.ooga
        port: 9444
    url_matches:
      - frontend_prefix: /dns/multiple-ips/
        backend_prefix: /
  - _id: dns-no-drops-during-changes
    frontend_host: localhost
    backend_host: localhost
    servers:
      - host: no-drops-during-changes.ooga
        port: 9444
    url_matches:
      - frontend_prefix: /dns/no-drops-during-changes/
        backend_prefix: /
  - _id: https-requirements-error
    frontend_host: "*"
    backend_host: localhost
    servers:
      - host: localhost
        port: 9444
    url_matches:
      - frontend_prefix: /info/https/required_return_error/
        backend_prefix: /info/
    settings:
      require_https: required_return_error
  - _id: https-requirements-redirect
    frontend_host: "*"
    backend_host: localhost
    servers:
      - host: localhost
        port: 9444
    url_matches:
      - frontend_prefix: /info/https/required_return_redirect/
        backend_prefix: /info/
    settings:
      require_https: required_return_redirect
  - _id: example
    frontend_host: localhost
    backend_host: localhost
    servers:
      - host: 127.0.0.1
        port: 9444
    url_matches:
      - frontend_prefix: /
        backend_prefix: /
<<<<<<< HEAD
  - _id: with-apis-and-website-example
    frontend_host: with-apis-and-website.foo
=======
  - _id: wildcard-frontend-host
    frontend_host: "*"
>>>>>>> 0de0fa8a
    backend_host: localhost
    servers:
      - host: 127.0.0.1
        port: 9444
    url_matches:
<<<<<<< HEAD
      - frontend_prefix: /example/
        backend_prefix: /example/
  - _id: with-apis-and-website-info
    frontend_host: with-apis-and-website.foo
    backend_host: localhost
    servers:
      - host: 127.0.0.1
        port: 9444
    url_matches:
      - frontend_prefix: /info/
        backend_prefix: /info/
  - _id: with-apis-no-website
    frontend_host: with-apis-no-website.foo
    backend_host: localhost
    servers:
      - host: 127.0.0.1
        port: 9444
    url_matches:
      - frontend_prefix: /example2/
        backend_prefix: /example2/
website_backends:
  - _id: example
    frontend_host: with-apis-and-website.foo
    server_host: 127.0.0.1
    server_port: 9444
hosts:
  - hostname: default.foo
    default: true
    enable_web_backend: true
  - hostname: withweb.foo
    enable_web_backend: true
  - hostname: withoutweb.foo
=======
      - frontend_prefix: /wildcard-info/
        backend_prefix: /info/
>>>>>>> 0de0fa8a
dns_resolver:
  minimum_ttl: 1
  reload_buffer_time: 1
apiSettings:
  require_https: optional<|MERGE_RESOLUTION|>--- conflicted
+++ resolved
@@ -225,19 +225,13 @@
     url_matches:
       - frontend_prefix: /
         backend_prefix: /
-<<<<<<< HEAD
   - _id: with-apis-and-website-example
     frontend_host: with-apis-and-website.foo
-=======
-  - _id: wildcard-frontend-host
-    frontend_host: "*"
->>>>>>> 0de0fa8a
-    backend_host: localhost
-    servers:
-      - host: 127.0.0.1
-        port: 9444
-    url_matches:
-<<<<<<< HEAD
+    backend_host: localhost
+    servers:
+      - host: 127.0.0.1
+        port: 9444
+    url_matches:
       - frontend_prefix: /example/
         backend_prefix: /example/
   - _id: with-apis-and-website-info
@@ -258,6 +252,15 @@
     url_matches:
       - frontend_prefix: /example2/
         backend_prefix: /example2/
+  - _id: wildcard-frontend-host
+    frontend_host: "*"
+    backend_host: localhost
+    servers:
+      - host: 127.0.0.1
+        port: 9444
+    url_matches:
+      - frontend_prefix: /wildcard-info/
+        backend_prefix: /info/
 website_backends:
   - _id: example
     frontend_host: with-apis-and-website.foo
@@ -270,10 +273,6 @@
   - hostname: withweb.foo
     enable_web_backend: true
   - hostname: withoutweb.foo
-=======
-      - frontend_prefix: /wildcard-info/
-        backend_prefix: /info/
->>>>>>> 0de0fa8a
 dns_resolver:
   minimum_ttl: 1
   reload_buffer_time: 1
