--- conflicted
+++ resolved
@@ -14,26 +14,16 @@
     admin_login
     visit "/admin/#/admins/new"
 
-<<<<<<< HEAD
-    assert_content("Email")
-    assert_content("Superuser")
-=======
-    assert_text("Username")
+    assert_text("Email")
     assert_text("Superuser")
->>>>>>> 07e3dc25
   end
 
   def test_superuser_checkbox_as_limited_admin
     admin_login(FactoryGirl.create(:limited_admin))
     visit "/admin/#/admins/new"
 
-<<<<<<< HEAD
-    assert_content("Email")
-    refute_content("Superuser")
-=======
-    assert_text("Username")
+    assert_text("Email")
     refute_text("Superuser")
->>>>>>> 07e3dc25
   end
 
   def test_adds_groups_when_checked
