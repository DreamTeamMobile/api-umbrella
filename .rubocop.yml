AllCops:
  TargetRubyVersion: 2.3
  Exclude:
    - bin/**/*
    - tmp/**/*
    - vendor/**/*

Rails:
  Enabled: true

Lint/AssignmentInCondition:
  AllowSafeAssignment: false

Lint/LiteralInInterpolation:
  Enabled: false

Lint/UnusedBlockArgument:
  Enabled: false

Lint/UnusedMethodArgument:
  Enabled: false

Metrics/AbcSize:
  Enabled: false

Metrics/BlockLength:
  Enabled: false

Metrics/BlockNesting:
  Enabled: false

Metrics/ClassLength:
  Enabled: false

Metrics/CyclomaticComplexity:
  Enabled: false

Metrics/LineLength:
  Enabled: false

Metrics/MethodLength:
  Enabled: false

Metrics/ModuleLength:
  Enabled: false

Metrics/PerceivedComplexity:
  Enabled: false

Naming/HeredocDelimiterNaming:
  Enabled: false

Performance/RedundantMerge:
  Enabled: false

Layout/AlignHash:
  Enabled: false

Layout/AlignParameters:
  Enabled: false

Layout/EmptyLinesAroundArguments:
  Enabled: false

Layout/IndentArray:
  EnforcedStyle: consistent

Layout/IndentHash:
  EnforcedStyle: consistent

Layout/SpaceAroundKeyword:
  Enabled: false

Style/AsciiComments:
  Enabled: false

Style/BracesAroundHashParameters:
  Enabled: false

Style/ClassAndModuleChildren:
  Enabled: false

Style/ClassCheck:
  Enabled: false

Style/CollectionMethods:
  PreferredMethods:
    find: 'detect'

Style/ConditionalAssignment:
  Enabled: false

Style/Documentation:
  Enabled: false

Style/EachWithObject:
  Enabled: false

Style/EmptyElse:
  EnforcedStyle: empty

Style/EmptyMethod:
  Enabled: false

Style/Encoding:
  Enabled: false

Style/FrozenStringLiteralComment:
  Enabled: false

Style/GuardClause:
  Enabled: false

Style/HashSyntax:
  EnforcedStyle: hash_rockets

Style/IfInsideElse:
  Enabled: false

Style/IfUnlessModifier:
  Enabled: false

Style/Lambda:
  Enabled: false

Style/NegatedIf:
  Enabled: false

Style/Next:
  Enabled: false

Style/NumericLiterals:
  Enabled: false

Style/NumericPredicate:
  Enabled: false

Style/OneLineConditional:
  Enabled: false

Style/ParenthesesAroundCondition:
  Enabled: false

Style/PercentLiteralDelimiters:
  Enabled: false

Style/RaiseArgs:
  Enabled: false

Style/RedundantSelf:
  Enabled: false

Style/RegexpLiteral:
  Enabled: false

<<<<<<< HEAD
=======
Style/RescueStandardError:
  Enabled: false

>>>>>>> 8f480d0a
Style/SafeNavigation:
  Enabled: false

Style/SignalException:
  Enabled: false

Style/StringLiterals:
  Enabled: false

Style/StringLiteralsInInterpolation:
  Enabled: false

Style/SymbolArray:
  Enabled: false

Style/SymbolProc:
  Enabled: false

Style/TrailingCommaInArguments:
  EnforcedStyleForMultiline: comma

Style/TrailingCommaInArrayLiteral:
  EnforcedStyleForMultiline: comma

Style/TrailingCommaInHashLiteral:
  EnforcedStyleForMultiline: comma

Style/WhileUntilModifier:
  Enabled: false

Style/WordArray:
  Enabled: false

Rails/Delegate:
  Enabled: false

Rails/FindBy:
  Enabled: false

Rails/HasAndBelongsToMany:
  Enabled: false

Rails/Output:
  Exclude:
    - db/migrate/**<|MERGE_RESOLUTION|>--- conflicted
+++ resolved
@@ -153,12 +153,9 @@
 Style/RegexpLiteral:
   Enabled: false
 
-<<<<<<< HEAD
-=======
 Style/RescueStandardError:
   Enabled: false
 
->>>>>>> 8f480d0a
 Style/SafeNavigation:
   Enabled: false
 
