require_relative "../../../test_helper"

class Test::Apis::V1::Users::TestLiveChanges < Minitest::Test
  include ApiUmbrellaTestHelpers::AdminAuth
  include ApiUmbrellaTestHelpers::Setup
  parallelize_me!

  def setup
    super
    setup_server
  end

  def test_created_api_keys_can_be_used_immediately
    response = Typhoeus.post("https://127.0.0.1:9081/api-umbrella/v1/users.json", http_options.deep_merge(admin_token).deep_merge({
      :headers => { "Content-Type" => "application/x-www-form-urlencoded" },
      :body => { :user => FactoryBot.attributes_for(:api_user) },
    }))
    assert_response_code(201, response)
    new_user = MultiJson.load(response.body)

    response = Typhoeus.get("https://127.0.0.1:9081/api/info/", http_options.deep_merge({
      :headers => { "X-Api-Key" => new_user["user"]["api_key"] },
    }))
    assert_response_code(200, response)
    data = MultiJson.load(response.body)
    assert(new_user["user"]["id"])
    assert_equal(new_user["user"]["id"], data["headers"]["x-api-user-id"])
  end

  def test_detects_role_changes_within_2_seconds
    prepend_api_backends([
      {
        :frontend_host => "127.0.0.1",
        :backend_host => "127.0.0.1",
        :servers => [{ :host => "127.0.0.1", :port => 9444 }],
        :url_matches => [{ :frontend_prefix => "/#{unique_test_id}/restricted-info/", :backend_prefix => "/info/" }],
        :settings => { :required_roles => ["restricted"] },
      },
    ]) do
      user = FactoryBot.create(:api_user)

      # Wait 2 seconds so we know the initial key created for this test has
      # already been seen by the background task that clears the cache.
      sleep 2.1

      # Ensure that the key works as expected for an initial request.
      response = Typhoeus.get("https://127.0.0.1:9081/api/info/", http_options.deep_merge({
        :headers => { "X-Api-Key" => user.api_key },
      }))
      assert_response_code(200, response)
      data = MultiJson.load(response.body)
      assert_equal(user.id, data["headers"]["x-api-user-id"])
      refute(data["headers"]["x-api-roles"])

      # Ensure that the key is rejected from a restricted endpoint.
      response = Typhoeus.get("https://127.0.0.1:9081/#{unique_test_id}/restricted-info/", http_options.deep_merge({
        :headers => { "X-Api-Key" => user.api_key },
      }))
      assert_response_code(403, response)

      # Update the key using the API to add the restricted role.
      response = Typhoeus.put("https://127.0.0.1:9081/api-umbrella/v1/users/#{user.id}.json", http_options.deep_merge(admin_token).deep_merge({
        :headers => { "Content-Type" => "application/json" },
        :body => MultiJson.dump(:user => { :roles => ["restricted"] }),
      }))
      assert_response_code(200, response)

      # Wait 2 seconds to ensure the existing cache for this key get purged.
      sleep 2.1

      # The request to the restricted endpoint should now succeed. If it
      # doesn't, the cache purging may not be working as expected.
      response = Typhoeus.get("https://127.0.0.1:9081/#{unique_test_id}/restricted-info/", http_options.deep_merge({
        :headers => { "X-Api-Key" => user.api_key },
      }))
      assert_response_code(200, response)
      data = MultiJson.load(response.body)
      assert_equal(user.id, data["headers"]["x-api-user-id"])
      assert_equal("restricted", data["headers"]["x-api-roles"])

      # Remove the restricted role (to verify role removal also gets picked up)
      # and ensure that the request goes back to being forbidden.
      response = Typhoeus.put("https://127.0.0.1:9081/api-umbrella/v1/users/#{user.id}.json", http_options.deep_merge(admin_token).deep_merge({
        :headers => { "Content-Type" => "application/json" },
        :body => MultiJson.dump(:user => { :roles => [] }),
      }))
      assert_response_code(200, response)

      # Wait 2 seconds to ensure the existing cache for this key get purged.
      sleep 2.1

      # Ensure that the key is rejected from a restricted endpoint.
      response = Typhoeus.get("https://127.0.0.1:9081/#{unique_test_id}/restricted-info/", http_options.deep_merge({
        :headers => { "X-Api-Key" => user.api_key },
      }))
      assert_response_code(403, response)
    end
  end

  def test_detects_rate_limit_changes_within_2_seconds
    user = FactoryBot.create(:api_user)

    # Wait 2 seconds so we know the initial key created for this test has
    # already been seen by the background task that clears the cache.
    sleep 2.1

    # Ensure that the key works as expected for an initial request.
    response = Typhoeus.get("https://127.0.0.1:9081/api/info/", http_options.deep_merge({
      :headers => { "X-Api-Key" => user.api_key },
    }))
    assert_response_code(200, response)
    data = MultiJson.load(response.body)
    assert_equal(user.id, data["headers"]["x-api-user-id"])
    assert_equal("1000", response.headers["x-ratelimit-limit"])

    # Update the key using the API to add the restricted role.
    response = Typhoeus.put("https://127.0.0.1:9081/api-umbrella/v1/users/#{user.id}.json", http_options.deep_merge(admin_token).deep_merge({
      :headers => { "Content-Type" => "application/json" },
      :body => MultiJson.dump(:user => {
        :settings => {
          :rate_limit_mode => "custom",
          :rate_limits => [
<<<<<<< HEAD
            FactoryGirl.attributes_for(:rate_limit, :limit => 10, :response_headers => true),
=======
            FactoryBot.attributes_for(:api_rate_limit, :limit => 10, :response_headers => true),
>>>>>>> 8f480d0a
          ],
        },
      }),
    }))
    assert_response_code(200, response)

    # Wait 2 seconds to ensure the existing cache for this key get purged.
    sleep 2.1

    # The request to the restricted endpoint should now succeed. If it
    # doesn't, the cache purging may not be working as expected.
    response = Typhoeus.get("https://127.0.0.1:9081/api/info/", http_options.deep_merge({
      :headers => { "X-Api-Key" => user.api_key },
    }))
    assert_response_code(200, response)
    data = MultiJson.load(response.body)
    assert_equal(user.id, data["headers"]["x-api-user-id"])
    assert_equal("10", response.headers["x-ratelimit-limit"])
  end
end<|MERGE_RESOLUTION|>--- conflicted
+++ resolved
@@ -120,11 +120,7 @@
         :settings => {
           :rate_limit_mode => "custom",
           :rate_limits => [
-<<<<<<< HEAD
-            FactoryGirl.attributes_for(:rate_limit, :limit => 10, :response_headers => true),
-=======
-            FactoryBot.attributes_for(:api_rate_limit, :limit => 10, :response_headers => true),
->>>>>>> 8f480d0a
+            FactoryBot.attributes_for(:rate_limit, :limit => 10, :response_headers => true),
           ],
         },
       }),
