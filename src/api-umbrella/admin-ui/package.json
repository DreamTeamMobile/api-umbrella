{
  "name": "api-umbrella-admin-ui",
  "version": "0.0.0",
  "description": "Small description for api-umbrella-admin-ui goes here",
  "private": true,
  "directories": {
    "doc": "doc",
    "test": "tests"
  },
  "scripts": {
    "build": "ember build",
    "start": "ember server",
    "test": "ember test"
  },
  "repository": "",
  "engines": {
    "node": ">= 4.6.0"
  },
  "author": "",
  "license": "MIT",
  "devDependencies": {
    "bootstrap-daterangepicker": "~2.1.25",
    "bower": "~1.8.0",
    "broccoli-asset-rev": "^2.4.2",
    "echarts": "~3.5.4",
    "ember-bootstrap": "~0.11.2",
    "ember-browserify": "~1.1.13",
    "ember-buffered-proxy": "~0.7.0",
    "ember-busy-blocker": "~0.1.0",
    "ember-cli": "~2.8.0",
    "ember-cli-babel": "^5.1.6",
    "ember-cli-dependency-checker": "^1.2.0",
    "ember-cli-eslint": "~3.1.0",
    "ember-cli-format-number": "~2.0.0",
    "ember-cli-htmlbars": "^1.0.3",
    "ember-cli-htmlbars-inline-precompile": "^0.3.1",
    "ember-cli-inject-live-reload": "^1.6.1",
    "ember-cli-qunit": "^2.1.0",
    "ember-cli-sass": "~6.1.3",
    "ember-cli-sri": "^2.1.0",
    "ember-cli-uglify": "^1.2.0",
    "ember-cp-validations": "~3.3.2",
    "ember-data": "~2.8.0",
    "ember-export-application-global": "^1.0.5",
    "ember-load": "~0.0.11",
    "ember-load-initializers": "^0.5.1",
    "ember-multiselect-checkboxes": "~0.10.3",
    "ember-onbeforeunload": "~1.1.0",
    "ember-one-way-controls": "~2.0.0",
    "ember-resolver": "^2.0.3",
    "ember-simple-auth": "~1.3.0",
    "ember-truth-helpers": "~1.3.0",
    "emberx-select": "~3.0.1",
    "jed": "~1.1.1",
    "loader.js": "^4.0.1",
<<<<<<< HEAD
    "moment-timezone": "~0.5.13",
    "pnotify": "~3.2.0",
    "po2json": "~0.4.5"
=======
    "moment-timezone": "^0.5.14",
    "pnotify": "~3.2.0"
>>>>>>> d986f5c9
  },
  "ember-addon": {
    "paths": [
      "lib/inject-live-reload-config"
    ]
  }
}<|MERGE_RESOLUTION|>--- conflicted
+++ resolved
@@ -53,14 +53,9 @@
     "emberx-select": "~3.0.1",
     "jed": "~1.1.1",
     "loader.js": "^4.0.1",
-<<<<<<< HEAD
-    "moment-timezone": "~0.5.13",
+    "moment-timezone": "^0.5.14",
     "pnotify": "~3.2.0",
     "po2json": "~0.4.5"
-=======
-    "moment-timezone": "^0.5.14",
-    "pnotify": "~3.2.0"
->>>>>>> d986f5c9
   },
   "ember-addon": {
     "paths": [
