'use strict';

require('../test_helper');

var _ = require('lodash'),
    Factory = require('factory-lady'),
    request = require('request');

describe('routing', function() {
<<<<<<< HEAD
  shared.runServer({
    apis: [
      {
        frontend_host: 'with-apis-and-website.foo',
        backend_host: 'localhost',
        servers: [
          {
            host: '127.0.0.1',
            port: 9444,
          },
        ],
        url_matches: [
          {
            frontend_prefix: '/example/',
            backend_prefix: '/example/',
          },
        ],
      },
      {
        frontend_host: 'with-apis-and-website.foo',
        backend_host: 'localhost',
        servers: [
          {
            host: '127.0.0.1',
            port: 9444,
          },
        ],
        url_matches: [
          {
            frontend_prefix: '/info/',
            backend_prefix: '/info/',
          },
        ],
      },
      {
        frontend_host: 'with-apis-no-website.foo',
        backend_host: 'localhost',
        servers: [
          {
            host: '127.0.0.1',
            port: 9444,
          },
        ],
        url_matches: [
          {
            frontend_prefix: '/example2/',
            backend_prefix: '/example2/',
          },
        ],
      },
      {
        frontend_host: '*.wildcard-star-dot-subdomain.foo',
        backend_host: '*.wildcard-star-dot-replacement.foo',
        servers: [
          {
            host: '127.0.0.1',
            port: 9444,
          },
        ],
        url_matches: [
          {
            frontend_prefix: '/wildcard-star-dot-info/',
            backend_prefix: '/info/',
          }
        ]
      },
      {
        frontend_host: '.wildcard-dot-subdomain.foo',
        backend_host: '.wildcard-dot-replacement.foo',
        servers: [
          {
            host: '127.0.0.1',
            port: 9444,
          }
        ],
        url_matches: [
          {
            frontend_prefix: '/wildcard-dot-info/',
            backend_prefix: '/info/',
          },
        ],
      },
    ],
    website_backends: [
      {
        frontend_host: 'with-apis-and-website.foo',
        server_host: '127.0.0.1',
        server_port: 9444,
      },
    ],
    hosts: [
      {
        hostname: 'default.foo',
        default: true,
      },
      {
        hostname: 'withweb.foo',
        enable_web_backend: true,
      },
      {
        hostname: 'withoutweb.foo',
      },
    ],
  });

  beforeEach(function() {
    this.options = {
      strictSSL: false,
    };
=======
  beforeEach(function createUser(done) {
    Factory.create('api_user', { settings: { rate_limit_mode: 'unlimited' } }, function(user) {
      this.apiKey = user.api_key;
      this.options = {
        strictSSL: false,
      };

      done();
    }.bind(this));
>>>>>>> 81cb0cf5
  });

  describe('web admin', function() {
    it('routes to the admin app for the default host', function(done) {
      this.timeout(5000);
      var options = _.merge({}, this.options, {
        headers: {
          'Host': 'default.foo',
        },
      });
      request.get('https://localhost:9081/admin/login', options, function(error, response, body) {
        should.not.exist(error);
        response.statusCode.should.eql(200);
        body.should.contain('Admin Login');
        done();
      });
    });

    it('routes to the admin app for unknown hosts when there is a default host', function(done) {
      this.timeout(5000);
      var options = _.merge({}, this.options, {
        headers: {
          'Host': 'unknown.foo',
        },
      });
      request.get('https://localhost:9081/admin/login', options, function(error, response, body) {
        should.not.exist(error);
        response.statusCode.should.eql(200);
        body.should.contain('Admin Login');
        done();
      });
    });

    it('does not route to the admin app for non-default hosts that are explicitly defined', function(done) {
      var options = _.merge({}, this.options, {
        headers: {
          'Host': 'withoutweb.foo',
        },
      });
      request.get('https://localhost:9081/admin/login', options, function(error, response) {
        should.not.exist(error);
        response.statusCode.should.eql(404);
        done();
      });
    });

    it('allows for routing to the web admin for non-default hosts if explicitly enabled', function(done) {
      this.timeout(5000);
      var options = _.merge({}, this.options, {
        headers: {
          'Host': 'withweb.foo',
        },
      });
      request.get('https://localhost:9081/admin/login', options, function(error, response, body) {
        should.not.exist(error);
        response.statusCode.should.eql(200);
        body.should.contain('Admin Login');
        done();
      });
    });

    it('redirects to https for the admin', function(done) {
      var options = _.merge({}, this.options, {
        followRedirect: false,
        headers: {
          'Host': 'default.foo',
        },
      });
      request.get('http://localhost:9080/admin/login', options, function(error, response) {
        should.not.exist(error);
        response.statusCode.should.eql(301);
        response.headers.location.should.eql('https://default.foo:9081/admin/login');
        done();
      });
    });

    it('redirects to the same host when performing the https redirect for the admin', function(done) {
      var options = _.merge({}, this.options, {
        followRedirect: false,
        headers: {
          'Host': 'unknown.foo',
        },
      });
      request.get('http://localhost:9080/admin/login', options, function(error, response) {
        should.not.exist(error);
        response.statusCode.should.eql(301);
        response.headers.location.should.eql('https://unknown.foo:9081/admin/login');
        done();
      });
    });

    it('redirects to the same host when performing the login redirect for the admin', function(done) {
      this.timeout(5000);
      var options = _.merge({}, this.options, {
        followRedirect: false,
        headers: {
          'Host': 'unknown.foo',
        },
      });
      request.get('https://localhost:9081/admin/', options, function(error, response) {
        should.not.exist(error);
        response.statusCode.should.eql(302);
        response.headers.location.should.eql('https://unknown.foo:9081/admin/login');
        done();
      });
    });
  });

  describe('api backends', function() {
    it('routes to the apis for any path prefixes matching apis', function(done) {
      var options = _.merge({}, this.options, {
        headers: {
          'Host': 'with-apis-and-website.foo',
        },
      });
      request.get('http://localhost:9080/example/', options, function(error, response, body) {
        should.not.exist(error);
        response.statusCode.should.eql(403);
        body.should.contain('API_KEY_MISSING');

        request.get('http://localhost:9080/info/test/extra/stuff', options, function(error, response, body) {
          should.not.exist(error);
          response.statusCode.should.eql(403);
          body.should.contain('API_KEY_MISSING');
          done();
        });
      });
    });

    it('matches url prefxies case-sensitively', function(done) {
      var options = _.merge({}, this.options, {
        headers: {
          'Host': 'with-apis-and-website.foo',
        },
      });
      request.get('http://localhost:9080/EXAMPLE/', options, function(error, response, body) {
        should.not.exist(error);
        response.statusCode.should.eql(404);
        body.should.contain('Test 404 Not Found');
        done();
      });
    });

    it('matches wildcards with *. syntax', function(done) {
      var options = _.merge({}, this.options, {
        headers: {
          'Host': 'test.wildcard-star-dot-subdomain.foo',
          'X-Api-Key': this.apiKey,
        },
      });
      request.get('http://localhost:9080/wildcard-star-dot-info/', options, function(error, response, body) {
        should.not.exist(error);
        response.statusCode.should.eql(200);
        var data = JSON.parse(body);
        data.headers['host'].should.eql('test.wildcard-star-dot-replacement.foo');

        options.headers['Host'] = 'wildcard-star-dot-subdomain.foo';
        request.get('http://localhost:9080/wildcard-star-dot-info/', options, function(error, response) {
          should.not.exist(error);
          response.statusCode.should.eql(404);
          done();
        });
      });
    });

    it('matches wildcards with . syntax', function(done) {
      var options = _.merge({}, this.options, {
        headers: {
          'Host': 'test.wildcard-dot-subdomain.foo',
          'X-Api-Key': this.apiKey,
        },
      });
      request.get('http://localhost:9080/wildcard-dot-info/', options, function(error, response, body) {
        should.not.exist(error);
        response.statusCode.should.eql(200);
        var data = JSON.parse(body);
        data.headers['host'].should.eql('test.wildcard-dot-replacement.foo');

        options.headers['Host'] = 'wildcard-dot-subdomain.foo';
        request.get('http://localhost:9080/wildcard-dot-info/', options, function(error, response, body) {
          response.statusCode.should.eql(200);
          data = JSON.parse(body);
          data.headers['host'].should.eql('wildcard-dot-replacement.foo');
          done();
        });
      });
    });

    it('routes to the api-umbrella internal apis for the default host', function(done) {
      var options = _.merge({}, this.options, {
        followRedirect: false,
        headers: {
          'Host': 'default.foo',
        },
      });
      request.get('https://localhost:9081/api-umbrella/v1/', options, function(error, response, body) {
        should.not.exist(error);
        response.statusCode.should.eql(403);
        body.should.contain('API_KEY_MISSING');
        done();
      });
    });

    it('routes to the api-umbrella internal apis for unknown hosts when there is a default host', function(done) {
      var options = _.merge({}, this.options, {
        followRedirect: false,
        headers: {
          'Host': 'unknown.foo',
        },
      });
      request.get('https://localhost:9081/api-umbrella/v1/', options, function(error, response, body) {
        should.not.exist(error);
        response.statusCode.should.eql(403);
        body.should.contain('API_KEY_MISSING');
        done();
      });
    });

    it('does not route to the api-umbrella internal apis for non-default hosts that are explicitly defined', function(done) {
      var options = _.merge({}, this.options, {
        followRedirect: false,
        headers: {
          'Host': 'with-apis-no-website.foo',
        },
      });
      request.get('https://localhost:9081/api-umbrella/v1/', options, function(error, response, body) {
        should.not.exist(error);
        response.statusCode.should.eql(404);
        body.should.contain('404 Not Found');
        done();
      });
    });
  });

  describe('website backends', function() {
    it('routes to the default static site website for the default host', function(done) {
      var options = _.merge({}, this.options, {
        headers: {
          'Host': 'default.foo',
        },
      });
      request.get('http://localhost:9080/', options, function(error, response, body) {
        should.not.exist(error);
        response.statusCode.should.eql(200);
        body.should.contain('Your API Site Name');

        request.get('https://localhost:9081/signup/', options, function(error, response, body) {
          should.not.exist(error);
          response.statusCode.should.eql(200);
          body.should.contain('API Key Signup');
          done();
        });
      });
    });

    it('routes to the default static site website for unknown hosts when there is a default host', function(done) {
      var options = _.merge({}, this.options, {
        headers: {
          'Host': 'unknown.foo',
        },
      });
      request.get('http://localhost:9080/', options, function(error, response, body) {
        should.not.exist(error);
        response.statusCode.should.eql(200);
        body.should.contain('Your API Site Name');
        done();
      });
    });

    it('routes to a custom website backend when it is defined for a specific hostname', function(done) {
      var options = _.merge({}, this.options, {
        headers: {
          'Host': 'with-apis-and-website.foo',
        },
      });
      request.get('http://localhost:9080/', options, function(error, response, body) {
        should.not.exist(error);
        response.statusCode.should.eql(200);
        body.should.contain('Test Home Page');
        done();
      });
    });

    it('routes to the website backend for any url not matched by the apis or web admin', function(done) {
      var options = _.merge({}, this.options, {
        headers: {
          'Host': 'with-apis-and-website.foo',
        },
      });
      request.get('http://localhost:9080/sjkdlfjksdlfj', options, function(error, response, body) {
        should.not.exist(error);
        response.statusCode.should.eql(404);
        body.should.contain('Test 404 Not Found');
        done();
      });
    });

    it('routes to the default nginx 404 page for hosts that have apis but no website', function(done) {
      var options = _.merge({}, this.options, {
        headers: {
          'Host': 'with-apis-no-website.foo',
        },
      });
      request.get('http://localhost:9080/', options, function(error, response, body) {
        should.not.exist(error);
        response.statusCode.should.eql(404);
        body.should.contain('404 Not Found');
        body.should.contain('nginx');
        done();
      });
    });

    it('redirects to https for the signup page by default', function(done) {
      var options = _.merge({}, this.options, {
        followRedirect: false,
        headers: {
          'Host': 'default.foo',
        },
      });
      request.get('http://localhost:9080/signup', options, function(error, response) {
        should.not.exist(error);
        response.statusCode.should.eql(301);
        response.headers.location.should.eql('https://default.foo:9081/signup');
        done();
      });
    });
  });
});<|MERGE_RESOLUTION|>--- conflicted
+++ resolved
@@ -7,7 +7,6 @@
     request = require('request');
 
 describe('routing', function() {
-<<<<<<< HEAD
   shared.runServer({
     apis: [
       {
@@ -113,11 +112,6 @@
     ],
   });
 
-  beforeEach(function() {
-    this.options = {
-      strictSSL: false,
-    };
-=======
   beforeEach(function createUser(done) {
     Factory.create('api_user', { settings: { rate_limit_mode: 'unlimited' } }, function(user) {
       this.apiKey = user.api_key;
@@ -127,7 +121,6 @@
 
       done();
     }.bind(this));
->>>>>>> 81cb0cf5
   });
 
   describe('web admin', function() {
