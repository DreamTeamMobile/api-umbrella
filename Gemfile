--- conflicted
+++ resolved
@@ -84,11 +84,7 @@
 group :development do
   # Deployment
   gem "capistrano-ext"
-<<<<<<< HEAD
-  gem "capistrano_nrel_ext"
-=======
   gem "capistrano_nrel_ext", "~> 0.2.10"
->>>>>>> 3b31b837
 
   gem "yajl-ruby", :require => false
 
