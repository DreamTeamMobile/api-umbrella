--- conflicted
+++ resolved
@@ -14,11 +14,7 @@
   def test_accepts_valid_rewrite
     assert_valid({
       :rewrites => [
-<<<<<<< HEAD
-        FactoryGirl.attributes_for(:api_backend_rewrite),
-=======
-        FactoryBot.attributes_for(:api_rewrite),
->>>>>>> 8f480d0a
+        FactoryBot.attributes_for(:api_backend_rewrite),
       ],
     })
   end
@@ -26,11 +22,7 @@
   def test_rejects_null_matcher_type
     assert_invalid({
       :rewrites => [
-<<<<<<< HEAD
-        FactoryGirl.attributes_for(:api_backend_rewrite, :matcher_type => nil),
-=======
-        FactoryBot.attributes_for(:api_rewrite, :matcher_type => nil),
->>>>>>> 8f480d0a
+        FactoryBot.attributes_for(:api_backend_rewrite, :matcher_type => nil),
       ],
     }, ["rewrites[0].matcher_type"])
   end
@@ -38,11 +30,7 @@
   def test_rejects_blank_matcher_type
     assert_invalid({
       :rewrites => [
-<<<<<<< HEAD
-        FactoryGirl.attributes_for(:api_backend_rewrite, :matcher_type => ""),
-=======
-        FactoryBot.attributes_for(:api_rewrite, :matcher_type => ""),
->>>>>>> 8f480d0a
+        FactoryBot.attributes_for(:api_backend_rewrite, :matcher_type => ""),
       ],
     }, ["rewrites[0].matcher_type"])
   end
@@ -50,11 +38,7 @@
   def test_rejects_invalid_matcher_type
     assert_invalid({
       :rewrites => [
-<<<<<<< HEAD
-        FactoryGirl.attributes_for(:api_backend_rewrite, :matcher_type => "zzz"),
-=======
-        FactoryBot.attributes_for(:api_rewrite, :matcher_type => "zzz"),
->>>>>>> 8f480d0a
+        FactoryBot.attributes_for(:api_backend_rewrite, :matcher_type => "zzz"),
       ],
     }, ["rewrites[0].matcher_type"])
   end
@@ -62,11 +46,7 @@
   def test_rejects_null_http_method
     assert_invalid({
       :rewrites => [
-<<<<<<< HEAD
-        FactoryGirl.attributes_for(:api_backend_rewrite, :http_method => nil),
-=======
-        FactoryBot.attributes_for(:api_rewrite, :http_method => nil),
->>>>>>> 8f480d0a
+        FactoryBot.attributes_for(:api_backend_rewrite, :http_method => nil),
       ],
     }, ["rewrites[0].http_method"])
   end
@@ -74,11 +54,7 @@
   def test_rejects_blank_http_method
     assert_invalid({
       :rewrites => [
-<<<<<<< HEAD
-        FactoryGirl.attributes_for(:api_backend_rewrite, :http_method => ""),
-=======
-        FactoryBot.attributes_for(:api_rewrite, :http_method => ""),
->>>>>>> 8f480d0a
+        FactoryBot.attributes_for(:api_backend_rewrite, :http_method => ""),
       ],
     }, ["rewrites[0].http_method"])
   end
@@ -86,11 +62,7 @@
   def test_rejects_invalid_http_method
     assert_invalid({
       :rewrites => [
-<<<<<<< HEAD
-        FactoryGirl.attributes_for(:api_backend_rewrite, :http_method => "zzz"),
-=======
-        FactoryBot.attributes_for(:api_rewrite, :http_method => "zzz"),
->>>>>>> 8f480d0a
+        FactoryBot.attributes_for(:api_backend_rewrite, :http_method => "zzz"),
       ],
     }, ["rewrites[0].http_method"])
   end
@@ -98,11 +70,7 @@
   def test_rejects_null_frontend_matcher
     assert_invalid({
       :rewrites => [
-<<<<<<< HEAD
-        FactoryGirl.attributes_for(:api_backend_rewrite, :frontend_matcher => nil),
-=======
-        FactoryBot.attributes_for(:api_rewrite, :frontend_matcher => nil),
->>>>>>> 8f480d0a
+        FactoryBot.attributes_for(:api_backend_rewrite, :frontend_matcher => nil),
       ],
     }, ["rewrites[0].frontend_matcher"])
   end
@@ -110,11 +78,7 @@
   def test_rejects_blank_frontend_matcher
     assert_invalid({
       :rewrites => [
-<<<<<<< HEAD
-        FactoryGirl.attributes_for(:api_backend_rewrite, :frontend_matcher => ""),
-=======
-        FactoryBot.attributes_for(:api_rewrite, :frontend_matcher => ""),
->>>>>>> 8f480d0a
+        FactoryBot.attributes_for(:api_backend_rewrite, :frontend_matcher => ""),
       ],
     }, ["rewrites[0].frontend_matcher"])
   end
@@ -122,11 +86,7 @@
   def test_rejects_null_backend_replacement
     assert_invalid({
       :rewrites => [
-<<<<<<< HEAD
-        FactoryGirl.attributes_for(:api_backend_rewrite, :backend_replacement => nil),
-=======
-        FactoryBot.attributes_for(:api_rewrite, :backend_replacement => nil),
->>>>>>> 8f480d0a
+        FactoryBot.attributes_for(:api_backend_rewrite, :backend_replacement => nil),
       ],
     }, ["rewrites[0].backend_replacement"])
   end
@@ -134,11 +94,7 @@
   def test_rejects_blank_backend_replacement
     assert_invalid({
       :rewrites => [
-<<<<<<< HEAD
-        FactoryGirl.attributes_for(:api_backend_rewrite, :backend_replacement => ""),
-=======
-        FactoryBot.attributes_for(:api_rewrite, :backend_replacement => ""),
->>>>>>> 8f480d0a
+        FactoryBot.attributes_for(:api_backend_rewrite, :backend_replacement => ""),
       ],
     }, ["rewrites[0].backend_replacement"])
   end
