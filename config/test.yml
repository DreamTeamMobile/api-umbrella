--- conflicted
+++ resolved
@@ -102,10 +102,7 @@
   smtp_port: 13102
   api_port: 13103
   ui_port: 13103
-<<<<<<< HEAD
-=======
 openldap:
   port: 13104
->>>>>>> 48709cae
 apiSettings:
   require_https: optional