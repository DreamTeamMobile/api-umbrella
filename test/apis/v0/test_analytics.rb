--- conflicted
+++ resolved
@@ -24,15 +24,9 @@
   end
 
   def test_expected_response
-<<<<<<< HEAD
-    FactoryGirl.create_list(:api_user, 3, :created_at => Time.parse("2013-08-15T00:00:00Z").utc)
-    FactoryGirl.create_list(:log_item, 2, :request_at => Time.parse("2013-08-15T00:00:00Z").utc)
-    LogItem.refresh_indices!
-=======
     FactoryBot.create_list(:api_user, 3, :created_at => Time.parse("2013-08-15T00:00:00Z").utc)
     FactoryBot.create_list(:log_item, 2, :request_at => Time.parse("2013-08-15T00:00:00Z").utc)
-    LogItem.gateway.refresh_index!
->>>>>>> 8f480d0a
+    LogItem.refresh_indices!
 
     response = make_request
     assert_response_code(200, response)
