--- conflicted
+++ resolved
@@ -126,10 +126,7 @@
       locale_data = {}
       locale_data[locale] = I18n::JS.translations[locale.to_sym]
       locale_data[I18n.default_locale.to_s] ||= I18n::JS.translations[I18n.default_locale.to_sym]
-<<<<<<< HEAD
-=======
       JsLocaleHelper.markdown!(locale_data)
->>>>>>> 48709cae
 
       script = <<~eos
         I18n = window.I18n || {};
