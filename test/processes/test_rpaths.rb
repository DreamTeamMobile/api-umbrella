require_relative "../test_helper"
require "find"

class Test::Processes::TestRpaths < Minitest::Test
  include ApiUmbrellaTestHelpers::Setup

  # Ensure that any binaries have RPATH settings stripped before they're
  # installed. This ensures that the load path is always determined by
  # LD_LIBRARY_PATH, rather than whatever RPATH was set at compile time.
  #
  # This makes the installation path more relocatable, but also helps prevent
  # conflicts with the files installed in "build/work/stage" during
  # development/testing and the files in "/opt/api-umbrella." This primarily
  # impacts development and testing (since normal installations won't have
  # conflicting versions of things), but this helps ensure the staged binaries
  # always get picked up before system-wide binaries when running tests
  # (assuming LD_LIBRARY_PATH is set correctly). This helps prevent frustrating
  # debugging in development environments where both might be present. Since
  # this also makes the paths more configurable and relocatable, this also
  # seems like a decent approach for production purposes.
  def test_binary_rpaths
    # Find all the binaries.
    bins = Dir.glob(File.join($config["_embedded_root_dir"], "bin/**/*"))
    bins += Dir.glob(File.join($config["_embedded_root_dir"], "sbin/**/*"))
    bins += Dir.glob(File.join($config["_embedded_root_dir"], "lib/**/*.so"))
    bins += Dir.glob(File.join($config["_embedded_root_dir"], "libexec/**/*.so"))
    bins += Dir.glob(File.join($config["_embedded_root_dir"], "/apps/core/shared/vendor/**/*.so"))
    bins.map! { |path| File.realpath(path) }
    bins.select! { |path| File.file?(path) }
    bins.reject! { |path| `file #{path}` =~ /(text executable|ASCII)/ }

    # Spot check to ensure our list of binaries actually includes things we
    # expect.
    assert_operator(bins.length, :>, 0)
    [
      "/embedded/sbin/rsyslogd",
      "/embedded/openresty/nginx/sbin/nginx",
      "/embedded/libexec/trafficserver/ssl_cert_loader.so",
      # LuaRock
<<<<<<< HEAD
      "/embedded/apps/core/shared/vendor/lib/lua/5.1/iconv.so",
=======
      "/embedded/apps/core/shared/vendor/lua/lib/lua/5.1/iconv.so",
      # Rubygem
      "/oj/oj.so",
>>>>>>> 606f190e
    ].each do |expected_path_end|
      assert(bins.find { |path| path.end_with?(expected_path_end) }, "Expected #{bins.inspect} to include #{expected_path_end.inspect}")
    end

    # Ensure each binary file has no rpath or runpath setting.
    bins.each do |path|
      output, _status = run_shell("chrpath", "-l", path)
      assert_match("no rpath or runpath tag found", output)
    end
  end
end<|MERGE_RESOLUTION|>--- conflicted
+++ resolved
@@ -37,13 +37,7 @@
       "/embedded/openresty/nginx/sbin/nginx",
       "/embedded/libexec/trafficserver/ssl_cert_loader.so",
       # LuaRock
-<<<<<<< HEAD
-      "/embedded/apps/core/shared/vendor/lib/lua/5.1/iconv.so",
-=======
       "/embedded/apps/core/shared/vendor/lua/lib/lua/5.1/iconv.so",
-      # Rubygem
-      "/oj/oj.so",
->>>>>>> 606f190e
     ].each do |expected_path_end|
       assert(bins.find { |path| path.end_with?(expected_path_end) }, "Expected #{bins.inspect} to include #{expected_path_end.inspect}")
     end
