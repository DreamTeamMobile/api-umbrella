require_relative "../test_helper"

class Test::AdminUi::TestConfigPublishSubmit < Minitest::Capybara::Test
  include Capybara::Screenshot::MiniTestPlugin
  include ApiUmbrellaTestHelpers::AdminAuth
  include ApiUmbrellaTestHelpers::Setup
  include Minitest::Hooks

  def setup
    super
    setup_server

    PublishedConfig.delete_all
  end

  def after_all
    super
    default_config_version_needed
  end

  def test_publishing_changes
<<<<<<< HEAD
    api = FactoryGirl.create(:api_backend)
=======
    api = FactoryBot.create(:api)
>>>>>>> 8f480d0a

    admin_login
    visit "/admin/#/config/publish"
    click_button("Publish")
    assert_text("Successfully published the configuration")

    assert_text("Published configuration is up to date")
    active_config = PublishedConfig.active_config
    assert_equal(1, active_config["apis"].length)
    assert_equal(api.id, active_config["apis"].first["id"])
  end

  def test_publishing_only_selected_changes
<<<<<<< HEAD
    api1 = FactoryGirl.create(:api_backend)
    FactoryGirl.create(:api_backend)
=======
    api1 = FactoryBot.create(:api)
    FactoryBot.create(:api)
>>>>>>> 8f480d0a

    admin_login
    visit "/admin/#/config/publish"
    check("config[apis][#{api1.id}][publish]")
    click_button("Publish")

    refute_text("Published configuration is up to date")
    assert_text("1 New API Backends")
    active_config = PublishedConfig.active_config
    assert_equal(1, active_config["apis"].length)
    assert_equal(api1.id, active_config["apis"].first["id"])
  end
end<|MERGE_RESOLUTION|>--- conflicted
+++ resolved
@@ -19,11 +19,7 @@
   end
 
   def test_publishing_changes
-<<<<<<< HEAD
-    api = FactoryGirl.create(:api_backend)
-=======
-    api = FactoryBot.create(:api)
->>>>>>> 8f480d0a
+    api = FactoryBot.create(:api_backend)
 
     admin_login
     visit "/admin/#/config/publish"
@@ -37,13 +33,8 @@
   end
 
   def test_publishing_only_selected_changes
-<<<<<<< HEAD
-    api1 = FactoryGirl.create(:api_backend)
-    FactoryGirl.create(:api_backend)
-=======
-    api1 = FactoryBot.create(:api)
-    FactoryBot.create(:api)
->>>>>>> 8f480d0a
+    api1 = FactoryBot.create(:api_backend)
+    FactoryBot.create(:api_backend)
 
     admin_login
     visit "/admin/#/config/publish"
