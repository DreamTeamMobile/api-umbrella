#!/usr/bin/env bash

set -e -u

# shellcheck disable=SC1091
if [ -f /etc/os-release ]; then
  source /etc/os-release
fi

if [ -f /etc/redhat-release ]; then
  util_linux_package="util-linux"
  procps_package="procps-ng"

  if [[ "${VERSION_ID:-}" == "6" ]]; then
    util_linux_package="util-linux-ng"
    procps_package="procps"
  fi

  core_package_dependencies=(
    # General
    bash
    glibc
    libffi
    libuuid
    libyaml
    logrotate
    ncurses-libs
    openssl
    pcre
    zlib

    # geoip-auto-updater
    coreutils
    curl
    gzip

    # TrafficServer
    libxml2
    tcl

    # ElasticSearch
    java-1.8.0-openjdk-headless
    which

    # rsyslog omelasticsearch
    libcurl

    # init.d script helpers
    initscripts

    # For kill used in stop/reopen-logs commands.
    "$util_linux_package"

    # For pstree used in reopen-logs command.
    psmisc

    # For OpenResty's "resty" CLI.
    perl
    perl-Time-HiRes

    # Postgresql
    readline
    tzdata

    # lua-icu-date
    libicu-devel

<<<<<<< HEAD
    # lua-resty-nettle
    nettle

    # lualdap
    openldap
=======
    # nokogiri
    libxml2-devel
    libxslt-devel

    # For prefixed console output (gnu version for strftime support).
    gawk
>>>>>>> 245be674
  )
  core_build_dependencies=(
    autoconf
    automake
    bzip2
    chrpath
    gcc
    gcc-c++
    gettext
    git
    libcurl-devel
    libffi-devel
    libtool
    libuuid-devel
    libxml2-devel
    libyaml-devel
    make
    ncurses-devel
    openssl-devel
    patch
    pcre-devel
    pkgconfig
    python
    readline-devel
    rpm-build
    rsync
    tar
    tcl-devel
    unzip
    xz

    # Building the static-site
    ruby
    rubygem-bundler

    # lualdap
    openldap-devel
  )
  test_build_dependencies=(
    # Running tests
    ruby
    rubygem-bundler

    # Binary and readelf tests
    file
    binutils

    # For checking for file descriptor leaks during the tests.
    lsof

    # Unbound
    bison
    expat-devel
    flex

    # Fonts for Capybara screenshots.
    urw-fonts

    # For pkill/pgrep used for process tests.
    "$procps_package"

    # OpenLDAP
    groff

    # For running lsof tests in Docker as root
    sudo
  )
elif [ -f /etc/debian_version ]; then
  libcurl_version=3
  libnettle_version=6
  libreadline_version=7
  libtool_bin_package="libtool-bin"
  openjdk_version=8

  if [[ "$ID" == "ubuntu" && "$VERSION_ID" == "18.04" ]]; then
    libcurl_version=4
  fi

  if [[ "$ID" == "debian" && "$VERSION_ID" == "8" ]] || [[ "$ID" == "ubuntu" && "$VERSION_ID" == "14.04" ]]; then
    libnettle_version=4
  fi

  if [[ "$ID" == "debian" && "$VERSION_ID" == "8" ]] || [[ "$ID" == "ubuntu" && "$VERSION_ID" == "14.04" ]] || [[ "$ID" == "ubuntu" && "$VERSION_ID" == "16.04" ]]; then
    libreadline_version=6
  fi

  if [[ "$ID" == "ubuntu" && "$VERSION_ID" == "14.04" ]]; then
    libtool_bin_package="libtool"
  fi

  if [[ "$ID" == "debian" && "$VERSION_ID" == "8" ]] || [[ "$ID" == "ubuntu" && "$VERSION_ID" == "14.04" ]]; then
    openjdk_version=7
  fi

  core_package_dependencies=(
    # General
    bash
    libc6
    libffi6
    libncurses5
    libpcre3
    libuuid1
    libyaml-0-2
    logrotate
    openssl
    zlib1g

    # geoip-auto-updater
    coreutils
    curl
    gzip

    # TrafficServer
    libxml2
    tcl

    # ElasticSearch
    "openjdk-$openjdk_version-jre-headless"

    # rsyslog omelasticsearch
    "libcurl$libcurl_version"

    # init.d script helpers
    sysvinit-utils
    lsb-base

    # For kill used in stop/reopen-logs commands.
    procps

    # For pstree used in reopen-logs command.
    psmisc

    # For OpenResty's "resty" CLI.
    perl

    # Postgresql
    "libreadline$libreadline_version"
    tzdata

    # lua-icu-date
    libicu-dev

<<<<<<< HEAD
    # lua-resty-nettle
    "libnettle$libnettle_version"

    # lualdap
    libldap-2.4-2
=======
    # nokogiri
    libxml2-dev
    libxslt-dev

    # For prefixed console output (gnu version for strftime support).
    gawk
>>>>>>> 245be674
  )
  core_build_dependencies=(
    autoconf
    automake
    bzip2
    chrpath
    g++
    gcc
    gettext
    git
    libcurl4-openssl-dev
    libffi-dev
    libjansson-dev
    libncurses5-dev
    libpcre3-dev
    libreadline-dev
    libssl-dev
    libtool
    "$libtool_bin_package"
    libxml2-dev
    libyaml-dev
    lsb-release
    make
    patch
    pkg-config
    python
    rsync
    tar
    tcl-dev
    unzip
    uuid-dev
    xz-utils

    # Building the static-site
    ruby
    bundler

    # lualdap
    libldap-dev
  )
  test_build_dependencies=(
    # Running tests
    ruby
    bundler

    # Binary and readelf tests
    file
    binutils

    # For checking for file descriptor leaks during the tests.
    lsof

    # Unbound
    bison
    flex
    libexpat-dev

    # Fonts for Capybara screenshots.
    gsfonts

    # For pkill/pgrep used for process tests.
    procps

    # OpenLDAP
    groff-base

    # For running lsof tests in Docker as root
    sudo
  )

  if [[ "$ID" != "ubuntu" || "$VERSION_ID" != "14.04" ]]; then
    test_build_dependencies+=("virtualenv")
  fi
else
  echo "Unknown build system"
  exit 1
fi

all_build_dependencies=(
  "${core_package_dependencies[@]}"
  "${core_build_dependencies[@]}"
)

# shellcheck disable=SC2034
all_dependencies=(
  "${all_build_dependencies[@]}"
  "${test_build_dependencies[@]}"
)<|MERGE_RESOLUTION|>--- conflicted
+++ resolved
@@ -65,20 +65,14 @@
     # lua-icu-date
     libicu-devel
 
-<<<<<<< HEAD
+    # For prefixed console output (gnu version for strftime support).
+    gawk
+
     # lua-resty-nettle
     nettle
 
     # lualdap
     openldap
-=======
-    # nokogiri
-    libxml2-devel
-    libxslt-devel
-
-    # For prefixed console output (gnu version for strftime support).
-    gawk
->>>>>>> 245be674
   )
   core_build_dependencies=(
     autoconf
@@ -221,20 +215,14 @@
     # lua-icu-date
     libicu-dev
 
-<<<<<<< HEAD
+    # For prefixed console output (gnu version for strftime support).
+    gawk
+
     # lua-resty-nettle
     "libnettle$libnettle_version"
 
     # lualdap
     libldap-2.4-2
-=======
-    # nokogiri
-    libxml2-dev
-    libxslt-dev
-
-    # For prefixed console output (gnu version for strftime support).
-    gawk
->>>>>>> 245be674
   )
   core_build_dependencies=(
     autoconf
