--- conflicted
+++ resolved
@@ -16,11 +16,7 @@
 
     factory :custom_rate_limit_api_user do
       settings do
-<<<<<<< HEAD
-        FactoryGirl.build(:custom_rate_limit_api_user_settings)
-=======
-        FactoryBot.build(:custom_rate_limit_api_setting)
->>>>>>> 8f480d0a
+        FactoryBot.build(:custom_rate_limit_api_user_settings)
       end
     end
   end
