--- conflicted
+++ resolved
@@ -226,60 +226,4 @@
       assert_login_forbidden(options.fetch(:login_button_text), "not verified")
     end
   end
-<<<<<<< HEAD
-
-  def assert_login_permitted(login_button_text, admin)
-    visit "/admin/"
-    trigger_click_link(login_button_text)
-    assert_link("my_account_nav_link", :href => /#{admin.id}/, :visible => :all)
-  end
-
-  def assert_login_forbidden(login_button_text, error_text)
-    visit "/admin/"
-    trigger_click_link(login_button_text)
-    assert_text(error_text)
-    refute_link("my_account_nav_link")
-  end
-
-  def mock_userinfo(data)
-    # Reset the session and clear caches before setting our cookie. For some
-    # reason this seems necessary to ensure click_link always works correctly
-    # (otherwise, we sporadically get failures caused by the click_link on the
-    # login buttons not actually going anywhere).
-    #
-    # Possibly related:
-    # https://github.com/teampoltergeist/poltergeist/issues/814#issuecomment-248830334
-    Capybara.reset_session!
-    page.driver.clear_memory_cache
-
-    # Set a cookie to mock the userinfo responses. When the app is running in
-    # test mode, it looks for this cookie to provide mock data.
-    page.driver.set_cookie("test_mock_userinfo", CGI.escape(Base64.strict_encode64(data)))
-    yield
-  ensure
-    page.driver.remove_cookie("test_mock_userinfo")
-  end
-
-  # When using "click_link" on the login buttons we rarely/sporadically see it
-  # fail to do anything. Capybara doesn't raise an error, so it thinks it's
-  # clicked the button, but nothing appears to happen.
-  #
-  # As a workaround, find the element and programmatically trigger a click
-  # event on it, which seems to be more reliable.
-  #
-  # See: https://github.com/teampoltergeist/poltergeist/issues/530
-  #
-  # I think we've only seen this issue in these tests (and not in other parts
-  # of the admin app). My theory is that this might be due to the click event
-  # firing right as the stylesheets load, so the original location it
-  # calculated and then clicks ends up being incorrect once the stylesheets
-  # load. I'm not sure about this, but it might explain why it's only happening
-  # here, and not within the app (since within the app, all the javascript and
-  # stylesheets must be loaded first for there to be anything rendering on the
-  # page).
-  def trigger_click_link(selector)
-    find_link(selector).trigger("click")
-  end
-=======
->>>>>>> 9091de98
 end