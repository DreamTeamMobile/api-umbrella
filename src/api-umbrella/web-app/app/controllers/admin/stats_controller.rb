--- conflicted
+++ resolved
@@ -2,14 +2,10 @@
 
 class Admin::StatsController < Admin::BaseController
   # API requests won't pass CSRF tokens, so don't reject requests without them.
-<<<<<<< HEAD
-  protect_from_forgery :with => :null_session
-=======
   skip_before_action :verify_authenticity_token
 
   # Try authenticating from an admin token (for direct API access).
   before_action :authenticate_admin_from_token!
->>>>>>> 48709cae
 
   before_action :set_analytics_adapter
   around_action :set_time_zone
@@ -96,11 +92,7 @@
             csv_time(row["request_at"]),
             row["request_method"],
             row["request_host"],
-<<<<<<< HEAD
-            strip_api_key_from_url(row),
-=======
             sanitized_full_url(row),
->>>>>>> 48709cae
             row["user_email"],
             row["request_ip"],
             row["request_ip_country"],
@@ -238,14 +230,6 @@
 
   private
 
-<<<<<<< HEAD
-  def strip_api_key_from_url(record)
-    url = "#{record["request_scheme"]}://#{record["request_host"]}#{record["request_path"]}"
-    url += "?#{record["request_query"]}" if(record["request_query"])
-
-    stripped = url.gsub(/\bapi_key=?[^&]*(&|$)/, "")
-    stripped.gsub!(/&$/, "")
-=======
   def sanitized_full_url(record)
     url = "#{record["request_scheme"]}://#{record["request_host"]}#{record["request_path"]}"
     url += "?#{strip_api_key_from_query(record["request_url_query"])}" if(record["request_url_query"])
@@ -266,7 +250,6 @@
       stripped.gsub!(/&$/, "")
     end
 
->>>>>>> 48709cae
     stripped
   end
   helper_method :strip_api_key_from_query
