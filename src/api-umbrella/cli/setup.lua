local dir = require "pl.dir"
local file = require "pl.file"
local invert_table = require "api-umbrella.utils.invert_table"
local lustache = require "lustache"
local mustache_unescape = require "api-umbrella.utils.mustache_unescape"
local path = require "pl.path"
local plutils = require "pl.utils"
local read_config = require "api-umbrella.cli.read_config"
local run_command = require "api-umbrella.utils.run_command"
local stat = require "posix.sys.stat"
local tablex = require "pl.tablex"
local unistd = require "posix.unistd"

local chmod = stat.chmod
local chown = unistd.chown

local config

local function permission_check()
  local effective_uid = unistd.geteuid()
  if config["user"] then
    if effective_uid ~= 0 then
      print("Must be started with super-user privileges to change user to '" .. config["user"] .. "'")
      os.exit(1)
    end

    local status, output, err = run_command({ "getent", "passwd", config["user"] })
    if status == 2 and output == "" then
      print("User '" .. (config["user"] or "") .. "' does not exist")
      os.exit(1)
    elseif err then
      print(err)
      os.exit(1)
    end
  end

  if config["group"] then
    if effective_uid ~= 0 then
      print("Must be started with super-user privileges to change group to '" .. config["group"] .. "'")
      os.exit(1)
    end

    local status, output, err = run_command({ "getent", "group", config["group"] })
    if status == 2 and output == "" then
      print("Group '" .. (config["group"] or "") .. "' does not exist")
      os.exit(1)
    elseif err then
      print(err)
      os.exit(1)
    end
  end

  if config["http_port"] < 1024 or config["https_port"] < 1024 then
    if effective_uid ~= 0 then
      print("Must be started with super-user privileges to use http ports below 1024")
      os.exit(1)
    end
  end

  if effective_uid == 0 and config["app_env"] ~= "test" then
    if not config["user"] or not config["group"] then
      print("Must define a user and group to run worker processes as when starting with with super-user privileges")
      os.exit(1)
    end
  end
end

local function prepare()
  local dirs = {
    config["db_dir"],
    config["log_dir"],
    config["run_dir"],
    config["tmp_dir"],
  }

  for _, directory in ipairs(dirs) do
    dir.makepath(directory)
  end
end

local function generate_self_signed_cert()
  local cert_required = false
  if config["hosts"] then
    for _, host in ipairs(config["hosts"]) do
      if not host["ssl_cert"] then
        cert_required = true
        break
      end
    end
  end

  if cert_required then
    local ssl_dir = path.join(config["etc_dir"], "ssl");
    local ssl_key_path = path.join(ssl_dir, "self_signed.key");
    local ssl_crt_path = path.join(ssl_dir, "self_signed.crt");

    if not path.exists(ssl_key_path) or not path.exists(ssl_crt_path) then
      dir.makepath(ssl_dir)
<<<<<<< HEAD
      local _, _, err = run_command("openssl req -new -newkey rsa:2048 -days 3650 -nodes -x509 -subj '/O=API Umbrella/CN=apiumbrella.example.com' -keyout " .. ssl_key_path .. " -out " ..  ssl_crt_path)
=======
      local _, _, err = run_command({ "openssl", "req", "-new", "-newkey", "rsa:2048", "-days", "3650", "-nodes", "-x509", "-subj", "/C=/ST=/L=/O=API Umbrella/CN=apiumbrella.example.com", "-keyout", ssl_key_path, "-out", ssl_crt_path })
>>>>>>> d95fcd67
      if err then
        print(err)
        os.exit(1)
      end
    end
  end
end

local function ensure_geoip_db()
  -- If the city db path doesn't exist, copy it from the package installation
  -- location to the runtime location (this path will then be overwritten by
  -- the auto-updater so we don't touch the original packaged file).
  local city_db_path = path.join(config["db_dir"], "geoip/city-v6.dat")
  if not path.exists(city_db_path) then
    local default_city_db_path = path.join(config["_embedded_root_dir"], "var/db/geoip/city-v6.dat")
    dir.makepath(path.dirname(city_db_path))
    file.copy(default_city_db_path, city_db_path)
    chmod(city_db_path, tonumber("0640", 8))
    if config["group"] then
      chown(city_db_path, nil, config["group"])
    end
  end
end

local function write_templates()
  local template_root = path.join(config["_src_root_dir"], "templates/etc")
  for root, _, files in dir.walk(template_root) do
    for _, filename in ipairs(files) do
      local template_path = path.join(root, filename)

      local process = true
      local is_hidden = (string.find(filename, ".", 1, true) == 1)
      if is_hidden then
        process = false
      end

      local is_dev_file = (string.find(template_path, "dev-env") ~= nil)
      if is_dev_file and config["app_env"] ~= "development" then
        process = false
      end

      local is_test_file = (string.find(template_path, "test-env") ~= nil)
      if is_test_file and config["app_env"] ~= "test" then
        process = false
      end

      if process then
        local install_path = string.gsub(template_path, "^" .. plutils.escape(template_root .. "/"), "", 1)
        install_path = string.gsub(install_path, plutils.escape(".mustache") .. "$", "", 1)
        install_path = path.join(config["etc_dir"], install_path)

        local content = file.read(template_path, true)

        local _, extension = path.splitext(template_path)
        if extension == ".mustache" then
          content = lustache:render(mustache_unescape(content), config)
        end

        dir.makepath(path.dirname(install_path))
        file.write(install_path, content)
        if config["group"] then
          chown(install_path, nil, config["group"])
        end

        local install_filename = path.basename(install_path)
        if install_filename == "rc.log" or install_filename == "rc.main" or install_filename == "rc.perp" then
          chmod(install_path, tonumber("0750", 8))
        else
          chmod(install_path, tonumber("0640", 8))
        end
      end
    end
  end
end

local function write_static_site_key()
  local file_paths = {
    path.join(config["static_site"]["build_dir"], "contact/index.html"),
    path.join(config["static_site"]["build_dir"], "signup/index.html"),
  }
  for _, file_path in ipairs(file_paths) do
    if not path.exists(file_path) then
      print("File does not exist: " .. file_path)
      os.exit(1)
    end

    local content = file.read(file_path)
    local new_content, replacements = string.gsub(content, "apiKey: '.-'", "apiKey: '" .. config["static_site"]["api_key"] .. "'")
    if replacements > 0 then
      file.write(file_path, new_content)
    end
  end
end

local function set_permissions()
  chmod(config["tmp_dir"], tonumber("1777", 8))

  if config["user"] and config["group"] then
    local user = config["user"]
    local group = config["group"]
    chown(config["db_dir"], nil, group)
    chown(config["log_dir"], nil, group)
    chown(config["run_dir"], user, group)
    chown(config["tmp_dir"], user, group)
    chown(config["var_dir"], nil, group)
    chown(config["etc_dir"], nil, group)
    chown(path.join(config["db_dir"], "geoip"), nil, group)
    chown(path.join(config["etc_dir"], "elasticsearch"), nil, group)
    chown(path.join(config["etc_dir"], "nginx"), nil, group)
    chown(path.join(config["etc_dir"], "perp"), nil, group)
    chown(path.join(config["etc_dir"], "trafficserver"), nil, group)

    if config["app_env"] == "test" then
      chown(path.join(config["etc_dir"], "test-env"), nil, group)
      chown(path.join(config["etc_dir"], "test-env/mongo-orchestration"), nil, group)
      chown(path.join(config["etc_dir"], "test-env/nginx"), nil, group)
      chown(path.join(config["etc_dir"], "test-env/openldap"), nil, group)
      chown(path.join(config["etc_dir"], "test-env/unbound"), nil, group)
    end
  end

  local service_dirs = dir.getdirectories(path.join(config["etc_dir"], "perp"))
  for _, service_dir in ipairs(service_dirs) do
    chmod(service_dir, tonumber("0750", 8))
    if config["group"] then
      chown(service_dir, nil, config["group"])
    end
  end
end

local function activate_services()
  local available_services = dir.getdirectories(path.join(config["_src_root_dir"], "templates/etc/perp"))
  tablex.transform(path.basename, available_services)
  available_services = invert_table(available_services)

  local active_services = {}
  if config["_service_general_db_enabled?"] then
    active_services["mongod"] = 1
  end
  if config["_service_log_db_enabled?"] then
    active_services["elasticsearch"] = 1
  end
  if config["_service_router_enabled?"] then
    active_services["geoip-auto-updater"] = 1
    active_services["mora"] = 1
    active_services["nginx"] = 1
    active_services["nginx-reloader"] = 1
    active_services["rsyslog"] = 1
    active_services["trafficserver"] = 1
  end
  if config["_service_web_enabled?"] then
    active_services["web-delayed-job"] = 1
    active_services["web-puma"] = 1
  end
  if config["app_env"] == "development" then
    active_services["dev-env-ember-server"] = 1
  end
  if config["app_env"] == "test" then
    active_services["test-env-mailhog"] = 1
    active_services["test-env-mongo-orchestration"] = 1
    active_services["test-env-nginx"] = 1
    active_services["test-env-openldap"] = 1
    active_services["test-env-unbound"] = 1
  end

  -- Loop over the perp controlled services and set the sticky permission bit
  -- for any services that are supposed to be active (this sticky bit is how
  -- perp determines which services to run).
  local installed_service_dirs = dir.getdirectories(path.join(config["etc_dir"], "perp"))
  for _, service_dir in ipairs(installed_service_dirs) do
    local service_name = path.basename(service_dir)

    -- Disable any old services that might be installed, but are no longer
    -- present in templates/etc/perp.
    local is_active = false
    if available_services[service_name] and active_services[service_name] then
      is_active = true
    end

    -- Perp's hidden directories don't need the sticky bit.
    local is_hidden = (string.find(service_name, ".", 1, true) == 1)
    if is_hidden then
      is_active = false
    end

    -- Create the log directory for svlogd output for this service.
    if is_active or service_name == ".boot" then
      local service_log_name = service_name
      if service_name == ".boot" then
        service_log_name = "perpd"
      end

      local service_log_dir = path.join(config["log_dir"], service_log_name)
      dir.makepath(service_log_dir)
      local _, _, log_chmod_err = run_command("chmod 0755 " .. service_log_dir)
      if log_chmod_err then
        print("chmod failed: ", log_chmod_err)
        os.exit(1)
      end
      if config["user"] and config["group"] then
        local _, _, log_chown_err = run_command("chown " .. config["user"] .. ":" .. config["group"] .. " " .. service_log_dir)
        if log_chown_err then
          print("chown failed: ", log_chown_err)
          os.exit(1)
        end
      end

      -- Disable the svlogd script if we want all output to go to
      -- stdout/stderr.
      if config["log"]["destination"] == "console" then
        local _, _, err = run_command("chmod -x " .. service_dir .. "/rc.log")
        if err then
          print("chmod failed: ", err)
          os.exit(1)
        end
      end
    end

    -- Set the sticky bit for any active services.
    if is_active then
      chmod(service_dir, tonumber("1750", 8))

      local log_dir = path.join(config["log_dir"], service_name)
      dir.makepath(log_dir)
      chmod(log_dir, tonumber("0750", 8))
      if config["user"] and config["group"] then
        chown(log_dir, config["user"], config["group"])
      end
    else
      chmod(service_dir, tonumber("0750", 8))
    end
  end
end

return function()
  config = read_config({ write = true })
  permission_check()
  prepare()
  generate_self_signed_cert()
  ensure_geoip_db()
  write_templates()
  write_static_site_key()
  set_permissions()
  activate_services()

  return config
end<|MERGE_RESOLUTION|>--- conflicted
+++ resolved
@@ -96,11 +96,7 @@
 
     if not path.exists(ssl_key_path) or not path.exists(ssl_crt_path) then
       dir.makepath(ssl_dir)
-<<<<<<< HEAD
-      local _, _, err = run_command("openssl req -new -newkey rsa:2048 -days 3650 -nodes -x509 -subj '/O=API Umbrella/CN=apiumbrella.example.com' -keyout " .. ssl_key_path .. " -out " ..  ssl_crt_path)
-=======
-      local _, _, err = run_command({ "openssl", "req", "-new", "-newkey", "rsa:2048", "-days", "3650", "-nodes", "-x509", "-subj", "/C=/ST=/L=/O=API Umbrella/CN=apiumbrella.example.com", "-keyout", ssl_key_path, "-out", ssl_crt_path })
->>>>>>> d95fcd67
+      local _, _, err = run_command({ "openssl", "req", "-new", "-newkey", "rsa:2048", "-days", "3650", "-nodes", "-x509", "-subj", "/O=API Umbrella/CN=apiumbrella.example.com", "-keyout", ssl_key_path, "-out", ssl_crt_path })
       if err then
         print(err)
         os.exit(1)
