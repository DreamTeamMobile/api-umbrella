--- conflicted
+++ resolved
@@ -10,11 +10,8 @@
   service="$2"
   api_umbrella_log_dir="{{log_dir}}"
   api_umbrella_user="{{user}}"
-<<<<<<< HEAD
-=======
   api_umbrella_group="{{group}}"
   destination="{{log.destination}}"
->>>>>>> 245be674
 
   # Set arguments for runtool.
   run_args=()
