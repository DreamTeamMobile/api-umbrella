--- conflicted
+++ resolved
@@ -26,24 +26,6 @@
     end
   end
 
-<<<<<<< HEAD
-=======
-  namespace "web-app" do
-    desc "List outdated web-app gem dependencies"
-    task :gems do
-      require "childprocess"
-      Bundler.with_original_env do
-        process = ChildProcess.build("bundle", "outdated")
-        process.environment["BUNDLE_GEMFILE"] = File.join(API_UMBRELLA_SRC_ROOT, "src/api-umbrella/web-app/Gemfile")
-        process.environment["BUNDLE_APP_CONFIG"] = File.join(API_UMBRELLA_SRC_ROOT, "tasks/test-deps/bundle/_persist/.bundle")
-        process.io.inherit!
-        process.start
-        process.wait
-      end
-    end
-  end
-
->>>>>>> 606f190e
   desc "List outdated package dependencies"
   task :packages do
     require_relative "./outdated_packages"
