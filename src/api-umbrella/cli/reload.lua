local path = require "pl.path"
local run_command = require "api-umbrella.utils.run_command"
local setup = require "api-umbrella.cli.setup"
local status = require "api-umbrella.cli.status"
local types = require "pl.types"

local is_empty = types.is_empty

local function reload_perp(perp_base)
  local _, _, err = run_command({ "perphup", perp_base })
  if err then
    print("Failed to reload perp\n" .. err)
    os.exit(1)
  end
end

local function reload_trafficserver(config)
  local _, _, err = run_command({ "env", "TS_ROOT=" .. config["root_dir"], "traffic_ctl", "config", "reload" })
  if err then
    print("Failed to reload trafficserver\n" .. err)
    os.exit(1)
  end
end

local function reload_nginx(perp_base)
  local _, _, err = run_command({ "perpctl", "-b", perp_base, "hup", "nginx" })
  if err then
    print("Failed to reload nginx\n" .. err)
    os.exit(1)
  end
end

local function reload_nginx_web_app(perp_base)
  local _, _, err = run_command("perpctl -b " .. perp_base .. " hup nginx-web-app")
  if err then
    print("Failed to reload nginx\n" .. err)
    os.exit(1)
  end
end

local function reload_dev_env_ember_server(perp_base)
  local _, _, err = run_command({ "perpctl", "-b", perp_base, "term", "dev-env-ember-server" })
  if err then
    print("Failed to reload dev-env-ember-server\n" .. err)
    os.exit(1)
  end
end

return function(options)
  options["reload"] = nil

  local running = status()
  if not running then
    print("api-umbrella is stopped")
    os.exit(7)
  end

  local config = setup()
  local perp_base = path.join(config["etc_dir"], "perp")

  reload_perp(perp_base)

  if config["_service_router_enabled?"] and (is_empty(options) or options["router"]) then
    reload_trafficserver(config)
    reload_nginx(perp_base)
<<<<<<< HEAD
    reload_nginx_web_app(perp_base)

    if config["_service_nginx_reloader_enabled?"] then
      reload_nginx_reloader(perp_base)
    end
=======
>>>>>>> cba52906
  end

  if config["app_env"] == "development" then
    reload_dev_env_ember_server(perp_base)
  end
end<|MERGE_RESOLUTION|>--- conflicted
+++ resolved
@@ -63,14 +63,7 @@
   if config["_service_router_enabled?"] and (is_empty(options) or options["router"]) then
     reload_trafficserver(config)
     reload_nginx(perp_base)
-<<<<<<< HEAD
     reload_nginx_web_app(perp_base)
-
-    if config["_service_nginx_reloader_enabled?"] then
-      reload_nginx_reloader(perp_base)
-    end
-=======
->>>>>>> cba52906
   end
 
   if config["app_env"] == "development" then
