GEM
  remote: https://rubygems.org/
  specs:
    active_attr (0.10.3)
      activemodel (>= 3.0.2, < 6.0)
      activesupport (>= 3.0.2, < 6.0)
    activemodel (5.1.6)
      activesupport (= 5.1.6)
    activerecord (5.1.6)
      activemodel (= 5.1.6)
      activesupport (= 5.1.6)
      arel (~> 8.0)
    activesupport (5.1.6)
      concurrent-ruby (~> 1.0, >= 1.0.2)
      i18n (>= 0.7, < 2)
      minitest (~> 5.1)
      tzinfo (~> 1.1)
    addressable (2.5.2)
      public_suffix (>= 2.0.2, < 4.0)
    ansi (1.5.0)
    arel (8.0.0)
    ast (2.4.0)
    awesome_print (1.8.0)
    bcrypt (3.1.11)
    builder (3.2.3)
    capybara (3.1.0)
      addressable
      mini_mime (>= 0.1.3)
      nokogiri (~> 1.8)
      rack (>= 1.6.0)
      rack-test (>= 0.6.3)
      xpath (~> 3.0)
    capybara-screenshot (1.0.21)
      capybara (>= 1.0, < 4)
      launchy
    childprocess (0.9.0)
      ffi (~> 1.0, >= 1.0.11)
    cliver (0.3.2)
    concurrent-ruby (1.0.5)
<<<<<<< HEAD
    database_cleaner (1.6.2)
    elasticsearch (6.0.2)
      elasticsearch-api (= 6.0.2)
      elasticsearch-transport (= 6.0.2)
    elasticsearch-api (6.0.2)
=======
    database_cleaner (1.7.0)
    descendants_tracker (0.0.4)
      thread_safe (~> 0.3, >= 0.3.1)
    elasticsearch (2.0.2)
      elasticsearch-api (= 2.0.2)
      elasticsearch-transport (= 2.0.2)
    elasticsearch-api (2.0.2)
>>>>>>> f3ad8c6a
      multi_json
    elasticsearch-transport (6.0.2)
      faraday
      multi_json
    encryptor (3.0.0)
    ethon (0.11.0)
      ffi (>= 1.3.0)
    factory_bot (4.8.2)
      activesupport (>= 3.0.0)
    faker (1.8.7)
      i18n (>= 0.7)
    faraday (0.15.1)
      multipart-post (>= 1.2, < 3)
    ffi (1.9.23)
<<<<<<< HEAD
    i18n (1.0.0)
=======
    hashie (3.5.7)
    i18n (1.0.1)
>>>>>>> f3ad8c6a
      concurrent-ruby (~> 1.0)
    launchy (2.4.3)
      addressable (~> 2.3)
    mini_mime (1.0.0)
    mini_portile2 (2.3.0)
    minitest (5.11.3)
    minitest-ci (3.4.0)
      minitest (>= 5.0.6)
    minitest-hooks (1.4.2)
    minitest-reporters (1.2.0)
      ansi
      builder
      minitest (>= 5.0)
      ruby-progressbar
    minitest-sprint (1.2.0)
      path_expander (~> 1.0)
<<<<<<< HEAD
=======
    mongo (2.5.3)
      bson (>= 4.3.0, < 5.0.0)
    mongoid (6.3.0)
      activemodel (~> 5.1)
      mongo (>= 2.5.0, < 3.0.0)
>>>>>>> f3ad8c6a
    multi_json (1.13.1)
    multipart-post (2.0.0)
    nokogiri (1.8.2)
      mini_portile2 (~> 2.3.0)
    oj (3.6.0)
    parallel (1.12.1)
    parser (2.5.1.0)
      ast (~> 2.4.0)
    path_expander (1.0.3)
<<<<<<< HEAD
    pg (0.21.0)
    poltergeist (1.17.0)
      capybara (~> 2.1)
=======
    poltergeist (1.18.0)
      capybara (>= 2.1, < 4)
>>>>>>> f3ad8c6a
      cliver (~> 0.3.1)
      websocket-driver (>= 0.2.0)
    powerpack (0.1.1)
    public_suffix (3.0.2)
    rack (2.0.5)
    rack-test (1.0.0)
      rack (>= 1.0, < 3)
    rails_compatible_cookies_utils (0.1.2)
    rainbow (3.0.0)
    rake (12.3.1)
    rubocop (0.55.0)
      parallel (~> 1.10)
      parser (>= 2.5)
      powerpack (~> 0.1)
      rainbow (>= 2.2.2, < 4.0)
      ruby-progressbar (~> 1.7)
      unicode-display_width (~> 1.0, >= 1.0.1)
    ruby-progressbar (1.9.0)
    thread_safe (0.3.6)
    typhoeus (1.3.0)
      ethon (>= 0.9.0)
    tzinfo (1.2.5)
      thread_safe (~> 0.1)
<<<<<<< HEAD
    unicode-display_width (1.3.0)
=======
    unicode-display_width (1.3.2)
    virtus (1.0.5)
      axiom-types (~> 0.1)
      coercible (~> 1.0)
      descendants_tracker (~> 0.0, >= 0.0.3)
      equalizer (~> 0.0, >= 0.0.9)
>>>>>>> f3ad8c6a
    websocket-driver (0.7.0)
      websocket-extensions (>= 0.1.0)
    websocket-extensions (0.1.3)
    xpath (3.0.0)
      nokogiri (~> 1.8)
    zonebie (0.6.1)

PLATFORMS
  ruby

DEPENDENCIES
  active_attr (~> 0.10.2)
  activerecord (~> 5.1.6)
  activesupport (~> 5.1.6)
  addressable (~> 2.5.2)
  awesome_print (~> 1.8.0)
  bcrypt (~> 3.1.11)
<<<<<<< HEAD
  capybara (~> 2.18.0)
  capybara-screenshot (~> 1.0.18)
  childprocess (~> 0.9.0)
  concurrent-ruby (~> 1.0.5)
  database_cleaner (~> 1.6.2)
  elasticsearch (~> 6.0.0)
  encryptor (~> 3.0.0)
=======
  capybara (~> 3.1.0)
  capybara-screenshot (~> 1.0.14)
  childprocess (~> 0.9.0)
  concurrent-ruby (~> 1.0.5)
  database_cleaner (~> 1.7.0)
  elasticsearch (~> 2.0.2)
  elasticsearch-persistence (~> 0.1.9)
>>>>>>> f3ad8c6a
  factory_bot (~> 4.8.2)
  faker (~> 1.8.7)
  minitest (~> 5.11.3)
  minitest-ci (~> 3.4.0)
  minitest-hooks (~> 1.4.2)
  minitest-reporters (~> 1.2.0)
  minitest-sprint (~> 1.2.0)
  multi_json (~> 1.13.1)
  nokogiri (~> 1.8.1)
<<<<<<< HEAD
  oj (~> 3.5.0)
  pg (~> 0.21.0)
  poltergeist (~> 1.17.0)
=======
  oj (~> 3.6.0)
  poltergeist (~> 1.18.0)
>>>>>>> f3ad8c6a
  rails_compatible_cookies_utils (~> 0.1.0)
  rainbow (~> 3.0.0)
  rake (~> 12.3.1)
  rubocop (~> 0.55.0)
  typhoeus (~> 1.3.0)
  zonebie (~> 0.6.1)

BUNDLED WITH
   1.16.1<|MERGE_RESOLUTION|>--- conflicted
+++ resolved
@@ -37,21 +37,11 @@
       ffi (~> 1.0, >= 1.0.11)
     cliver (0.3.2)
     concurrent-ruby (1.0.5)
-<<<<<<< HEAD
-    database_cleaner (1.6.2)
+    database_cleaner (1.7.0)
     elasticsearch (6.0.2)
       elasticsearch-api (= 6.0.2)
       elasticsearch-transport (= 6.0.2)
     elasticsearch-api (6.0.2)
-=======
-    database_cleaner (1.7.0)
-    descendants_tracker (0.0.4)
-      thread_safe (~> 0.3, >= 0.3.1)
-    elasticsearch (2.0.2)
-      elasticsearch-api (= 2.0.2)
-      elasticsearch-transport (= 2.0.2)
-    elasticsearch-api (2.0.2)
->>>>>>> f3ad8c6a
       multi_json
     elasticsearch-transport (6.0.2)
       faraday
@@ -66,12 +56,7 @@
     faraday (0.15.1)
       multipart-post (>= 1.2, < 3)
     ffi (1.9.23)
-<<<<<<< HEAD
-    i18n (1.0.0)
-=======
-    hashie (3.5.7)
     i18n (1.0.1)
->>>>>>> f3ad8c6a
       concurrent-ruby (~> 1.0)
     launchy (2.4.3)
       addressable (~> 2.3)
@@ -88,14 +73,6 @@
       ruby-progressbar
     minitest-sprint (1.2.0)
       path_expander (~> 1.0)
-<<<<<<< HEAD
-=======
-    mongo (2.5.3)
-      bson (>= 4.3.0, < 5.0.0)
-    mongoid (6.3.0)
-      activemodel (~> 5.1)
-      mongo (>= 2.5.0, < 3.0.0)
->>>>>>> f3ad8c6a
     multi_json (1.13.1)
     multipart-post (2.0.0)
     nokogiri (1.8.2)
@@ -105,14 +82,9 @@
     parser (2.5.1.0)
       ast (~> 2.4.0)
     path_expander (1.0.3)
-<<<<<<< HEAD
     pg (0.21.0)
-    poltergeist (1.17.0)
-      capybara (~> 2.1)
-=======
     poltergeist (1.18.0)
       capybara (>= 2.1, < 4)
->>>>>>> f3ad8c6a
       cliver (~> 0.3.1)
       websocket-driver (>= 0.2.0)
     powerpack (0.1.1)
@@ -136,16 +108,7 @@
       ethon (>= 0.9.0)
     tzinfo (1.2.5)
       thread_safe (~> 0.1)
-<<<<<<< HEAD
-    unicode-display_width (1.3.0)
-=======
     unicode-display_width (1.3.2)
-    virtus (1.0.5)
-      axiom-types (~> 0.1)
-      coercible (~> 1.0)
-      descendants_tracker (~> 0.0, >= 0.0.3)
-      equalizer (~> 0.0, >= 0.0.9)
->>>>>>> f3ad8c6a
     websocket-driver (0.7.0)
       websocket-extensions (>= 0.1.0)
     websocket-extensions (0.1.3)
@@ -163,23 +126,13 @@
   addressable (~> 2.5.2)
   awesome_print (~> 1.8.0)
   bcrypt (~> 3.1.11)
-<<<<<<< HEAD
-  capybara (~> 2.18.0)
+  capybara (~> 3.1.0)
   capybara-screenshot (~> 1.0.18)
   childprocess (~> 0.9.0)
   concurrent-ruby (~> 1.0.5)
-  database_cleaner (~> 1.6.2)
+  database_cleaner (~> 1.7.0)
   elasticsearch (~> 6.0.0)
   encryptor (~> 3.0.0)
-=======
-  capybara (~> 3.1.0)
-  capybara-screenshot (~> 1.0.14)
-  childprocess (~> 0.9.0)
-  concurrent-ruby (~> 1.0.5)
-  database_cleaner (~> 1.7.0)
-  elasticsearch (~> 2.0.2)
-  elasticsearch-persistence (~> 0.1.9)
->>>>>>> f3ad8c6a
   factory_bot (~> 4.8.2)
   faker (~> 1.8.7)
   minitest (~> 5.11.3)
@@ -189,14 +142,9 @@
   minitest-sprint (~> 1.2.0)
   multi_json (~> 1.13.1)
   nokogiri (~> 1.8.1)
-<<<<<<< HEAD
-  oj (~> 3.5.0)
+  oj (~> 3.6.0)
   pg (~> 0.21.0)
-  poltergeist (~> 1.17.0)
-=======
-  oj (~> 3.6.0)
   poltergeist (~> 1.18.0)
->>>>>>> f3ad8c6a
   rails_compatible_cookies_utils (~> 0.1.0)
   rainbow (~> 3.0.0)
   rake (~> 12.3.1)
