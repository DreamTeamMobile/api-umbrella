local _M = {}

local elasticsearch_query = require("api-umbrella.utils.elasticsearch").query
local interval_lock = require "api-umbrella.utils.interval_lock"

local delay = 3600  -- in seconds

<<<<<<< HEAD
local function wait_for_elasticsearch()
=======
function _M.wait_for_elasticsearch()
>>>>>>> 606f190e
  local elasticsearch_alive = false
  local wait_time = 0
  local sleep_time = 0.5
  local max_time = 60
  repeat
    local res, err = elasticsearch_query("/_cluster/health")
    if err then
      ngx.log(ngx.NOTICE, "failed to fetch cluster health from elasticsearch (this is expected if elasticsearch is starting up at the same time): ", err)
    elseif res.body_json and res.body_json["status"] == "yellow" or res.body_json["status"] == "green" then
      elasticsearch_alive = true
    end

    if not elasticsearch_alive then
      ngx.sleep(sleep_time)
      wait_time = wait_time + sleep_time
    end
  until elasticsearch_alive or wait_time > max_time

  if elasticsearch_alive then
    return true, nil
  else
    return false, "elasticsearch was not ready within " .. max_time  .."s"
  end
end

function _M.create_templates()
  -- Template creation only needs to be run once on startup or reload.
  local created = ngx.shared.active_config:get("elasticsearch_templates_created")
  if created then return end

  if elasticsearch_templates then
    for _, template in ipairs(elasticsearch_templates) do
      local _, err = elasticsearch_query("/_template/" .. template["id"], {
        method = "PUT",
        body = template["template"],
      })
      if err then
        ngx.log(ngx.ERR, "failed to update elasticsearch template: ", err)
      end
    end
  end

  ngx.shared.active_config:set("elasticsearch_templates_created", true)
end

function _M.create_aliases()
  local today = os.date("!%Y-%m", ngx.time())
  local tomorrow = os.date("!%Y-%m", ngx.time() + 86400)

  local aliases = {
    {
      alias = "api-umbrella-logs-" .. today,
      index = "api-umbrella-logs-v" .. config["elasticsearch"]["template_version"] .. "-" .. today,
    },
    {
      alias = "api-umbrella-logs-write-" .. today,
      index = "api-umbrella-logs-v" .. config["elasticsearch"]["template_version"] .. "-" .. today,
    },
  }

  -- Create the aliases needed for the next day if we're at the end of the
  -- month.
  if tomorrow ~= today then
    table.insert(aliases, {
      alias = "api-umbrella-logs-" .. tomorrow,
      index = "api-umbrella-logs-v" .. config["elasticsearch"]["template_version"] .. "-" .. tomorrow,
    })
    table.insert(aliases, {
      alias = "api-umbrella-logs-write-" .. tomorrow,
      index = "api-umbrella-logs-v" .. config["elasticsearch"]["template_version"] .. "-" .. tomorrow,
    })
  end

  for _, alias in ipairs(aliases) do
    -- Only create aliases if they don't already exist.
    local exists_res, exists_err = elasticsearch_query("/_alias/" .. alias["alias"], {
      method = "HEAD",
    })
    if exists_err then
      ngx.log(ngx.ERR, "failed to check elasticsearch index alias: ", exists_err)
    elseif exists_res.status == 404 then
      -- Make sure the index exists.
      local _, create_err = elasticsearch_query("/" .. alias["index"], {
        method = "PUT",
      })
      if create_err then
        ngx.log(ngx.ERR, "failed to create elasticsearch index: ", create_err)
      end

      -- Create the alias for the index.
      local _, alias_err = elasticsearch_query("/" .. alias["index"] .. "/_alias/" .. alias["alias"], {
        method = "PUT",
      })
      if alias_err then
        ngx.log(ngx.ERR, "failed to create elasticsearch index alias: ", alias_err)
      end
    end
  end
end

local function setup()
  local _, err = _M.wait_for_elasticsearch()
  if not err then
    _M.create_templates()
    _M.create_aliases()
  else
    ngx.log(ngx.ERR, "timed out waiting for eleasticsearch before setup, rerunning...")
    ngx.sleep(5)
    setup()
  end
end

function _M.spawn()
  interval_lock.repeat_with_mutex('elasticsearch_index_setup', delay, setup)
end

return _M<|MERGE_RESOLUTION|>--- conflicted
+++ resolved
@@ -5,11 +5,7 @@
 
 local delay = 3600  -- in seconds
 
-<<<<<<< HEAD
-local function wait_for_elasticsearch()
-=======
 function _M.wait_for_elasticsearch()
->>>>>>> 606f190e
   local elasticsearch_alive = false
   local wait_time = 0
   local sleep_time = 0.5
