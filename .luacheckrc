std = "ngx_lua"

globals = {
<<<<<<< HEAD
  "API_UMBRELLA_VERSION",
  "DEBUG",
  "LOCALE_DATA",
  "LOGIN_CSS_FILENAME",
=======
>>>>>>> cba52906
  "WORKER_GROUP_ID",
}

max_line_length = false

files["src/api-umbrella/auto-ssl"] = {
  globals = {
    "auto_ssl",
  },
}

files["templates/etc/trafficserver"] = {
  std = "luajit",
  globals = {
    "TS_LUA_CACHE_LOOKUP_HIT_FRESH",
    "TS_LUA_CACHE_LOOKUP_HIT_STALE",
    "TS_LUA_REMAP_DID_REMAP",
    "do_global_read_request",
    "do_global_read_response",
    "do_global_send_request",
    "do_global_send_response",
    "do_remap",
    "ts",
  },
}<|MERGE_RESOLUTION|>--- conflicted
+++ resolved
@@ -1,13 +1,9 @@
 std = "ngx_lua"
 
 globals = {
-<<<<<<< HEAD
   "API_UMBRELLA_VERSION",
-  "DEBUG",
   "LOCALE_DATA",
   "LOGIN_CSS_FILENAME",
-=======
->>>>>>> cba52906
   "WORKER_GROUP_ID",
 }
 
